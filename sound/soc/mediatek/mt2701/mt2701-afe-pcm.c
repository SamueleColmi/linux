--- conflicted
+++ resolved
@@ -1440,15 +1440,9 @@
 	}
 
 	afe->regmap = syscon_node_to_regmap(dev->parent->of_node);
-<<<<<<< HEAD
-	if (!afe->regmap) {
-		dev_err(dev, "could not get regmap from parent\n");
-		return -ENODEV;
-=======
 	if (IS_ERR(afe->regmap)) {
 		dev_err(dev, "could not get regmap from parent\n");
 		return PTR_ERR(afe->regmap);
->>>>>>> 4ac71d1b
 	}
 
 	mutex_init(&afe->irq_alloc_lock);

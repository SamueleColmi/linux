--- conflicted
+++ resolved
@@ -172,11 +172,7 @@
 	 * our math.
 	 */
 	if (width > 4096 || height > 4096) {
-<<<<<<< HEAD
-		DRM_ERROR("Surface dimensions (%d,%d) too large",
-=======
 		DRM_DEBUG("Surface dimensions (%d,%d) too large",
->>>>>>> bb176f67
 			  width, height);
 		return false;
 	}

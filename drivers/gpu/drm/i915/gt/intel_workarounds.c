/*
 * SPDX-License-Identifier: MIT
 *
 * Copyright © 2014-2018 Intel Corporation
 */

#include "i915_drv.h"
#include "intel_context.h"
#include "intel_engine_pm.h"
#include "intel_gt.h"
#include "intel_ring.h"
#include "intel_workarounds.h"

/**
 * DOC: Hardware workarounds
 *
 * This file is intended as a central place to implement most [1]_ of the
 * required workarounds for hardware to work as originally intended. They fall
 * in five basic categories depending on how/when they are applied:
 *
 * - Workarounds that touch registers that are saved/restored to/from the HW
 *   context image. The list is emitted (via Load Register Immediate commands)
 *   everytime a new context is created.
 * - GT workarounds. The list of these WAs is applied whenever these registers
 *   revert to default values (on GPU reset, suspend/resume [2]_, etc..).
 * - Display workarounds. The list is applied during display clock-gating
 *   initialization.
 * - Workarounds that whitelist a privileged register, so that UMDs can manage
 *   them directly. This is just a special case of a MMMIO workaround (as we
 *   write the list of these to/be-whitelisted registers to some special HW
 *   registers).
 * - Workaround batchbuffers, that get executed automatically by the hardware
 *   on every HW context restore.
 *
 * .. [1] Please notice that there are other WAs that, due to their nature,
 *    cannot be applied from a central place. Those are peppered around the rest
 *    of the code, as needed.
 *
 * .. [2] Technically, some registers are powercontext saved & restored, so they
 *    survive a suspend/resume. In practice, writing them again is not too
 *    costly and simplifies things. We can revisit this in the future.
 *
 * Layout
 * ~~~~~~
 *
 * Keep things in this file ordered by WA type, as per the above (context, GT,
 * display, register whitelist, batchbuffer). Then, inside each type, keep the
 * following order:
 *
 * - Infrastructure functions and macros
 * - WAs per platform in standard gen/chrono order
 * - Public functions to init or apply the given workaround type.
 */

static void wa_init_start(struct i915_wa_list *wal, const char *name, const char *engine_name)
{
	wal->name = name;
	wal->engine_name = engine_name;
}

#define WA_LIST_CHUNK (1 << 4)

static void wa_init_finish(struct i915_wa_list *wal)
{
	/* Trim unused entries. */
	if (!IS_ALIGNED(wal->count, WA_LIST_CHUNK)) {
		struct i915_wa *list = kmemdup(wal->list,
					       wal->count * sizeof(*list),
					       GFP_KERNEL);

		if (list) {
			kfree(wal->list);
			wal->list = list;
		}
	}

	if (!wal->count)
		return;

	DRM_DEBUG_DRIVER("Initialized %u %s workarounds on %s\n",
			 wal->wa_count, wal->name, wal->engine_name);
}

static void _wa_add(struct i915_wa_list *wal, const struct i915_wa *wa)
{
	unsigned int addr = i915_mmio_reg_offset(wa->reg);
	unsigned int start = 0, end = wal->count;
	const unsigned int grow = WA_LIST_CHUNK;
	struct i915_wa *wa_;

	GEM_BUG_ON(!is_power_of_2(grow));

	if (IS_ALIGNED(wal->count, grow)) { /* Either uninitialized or full. */
		struct i915_wa *list;

		list = kmalloc_array(ALIGN(wal->count + 1, grow), sizeof(*wa),
				     GFP_KERNEL);
		if (!list) {
			DRM_ERROR("No space for workaround init!\n");
			return;
		}

		if (wal->list)
			memcpy(list, wal->list, sizeof(*wa) * wal->count);

		wal->list = list;
	}

	while (start < end) {
		unsigned int mid = start + (end - start) / 2;

		if (i915_mmio_reg_offset(wal->list[mid].reg) < addr) {
			start = mid + 1;
		} else if (i915_mmio_reg_offset(wal->list[mid].reg) > addr) {
			end = mid;
		} else {
			wa_ = &wal->list[mid];

			if ((wa->mask & ~wa_->mask) == 0) {
				DRM_ERROR("Discarding overwritten w/a for reg %04x (mask: %08x, value: %08x)\n",
					  i915_mmio_reg_offset(wa_->reg),
					  wa_->mask, wa_->val);

				wa_->val &= ~wa->mask;
			}

			wal->wa_count++;
			wa_->val |= wa->val;
			wa_->mask |= wa->mask;
			wa_->read |= wa->read;
			return;
		}
	}

	wal->wa_count++;
	wa_ = &wal->list[wal->count++];
	*wa_ = *wa;

	while (wa_-- > wal->list) {
		GEM_BUG_ON(i915_mmio_reg_offset(wa_[0].reg) ==
			   i915_mmio_reg_offset(wa_[1].reg));
		if (i915_mmio_reg_offset(wa_[1].reg) >
		    i915_mmio_reg_offset(wa_[0].reg))
			break;

		swap(wa_[1], wa_[0]);
	}
}

static void wa_add(struct i915_wa_list *wal, i915_reg_t reg, u32 mask,
		   u32 val, u32 read_mask)
{
	struct i915_wa wa = {
		.reg  = reg,
		.mask = mask,
		.val  = val,
		.read = read_mask,
	};

	_wa_add(wal, &wa);
}

static void
wa_write_masked_or(struct i915_wa_list *wal, i915_reg_t reg, u32 mask,
		   u32 val)
{
	wa_add(wal, reg, mask, val, mask);
}

static void
wa_masked_en(struct i915_wa_list *wal, i915_reg_t reg, u32 val)
{
	wa_write_masked_or(wal, reg, val, _MASKED_BIT_ENABLE(val));
}

static void
wa_write(struct i915_wa_list *wal, i915_reg_t reg, u32 val)
{
	wa_write_masked_or(wal, reg, ~0, val);
}

static void
wa_write_or(struct i915_wa_list *wal, i915_reg_t reg, u32 val)
{
	wa_write_masked_or(wal, reg, val, val);
}

#define WA_SET_BIT_MASKED(addr, mask) \
	wa_write_masked_or(wal, (addr), (mask), _MASKED_BIT_ENABLE(mask))

#define WA_CLR_BIT_MASKED(addr, mask) \
	wa_write_masked_or(wal, (addr), (mask), _MASKED_BIT_DISABLE(mask))

#define WA_SET_FIELD_MASKED(addr, mask, value) \
	wa_write_masked_or(wal, (addr), (mask), _MASKED_FIELD((mask), (value)))

static void gen8_ctx_workarounds_init(struct intel_engine_cs *engine,
				      struct i915_wa_list *wal)
{
	WA_SET_BIT_MASKED(INSTPM, INSTPM_FORCE_ORDERING);

	/* WaDisableAsyncFlipPerfMode:bdw,chv */
	WA_SET_BIT_MASKED(MI_MODE, ASYNC_FLIP_PERF_DISABLE);

	/* WaDisablePartialInstShootdown:bdw,chv */
	WA_SET_BIT_MASKED(GEN8_ROW_CHICKEN,
			  PARTIAL_INSTRUCTION_SHOOTDOWN_DISABLE);

	/* Use Force Non-Coherent whenever executing a 3D context. This is a
	 * workaround for for a possible hang in the unlikely event a TLB
	 * invalidation occurs during a PSD flush.
	 */
	/* WaForceEnableNonCoherent:bdw,chv */
	/* WaHdcDisableFetchWhenMasked:bdw,chv */
	WA_SET_BIT_MASKED(HDC_CHICKEN0,
			  HDC_DONOT_FETCH_MEM_WHEN_MASKED |
			  HDC_FORCE_NON_COHERENT);

	/* From the Haswell PRM, Command Reference: Registers, CACHE_MODE_0:
	 * "The Hierarchical Z RAW Stall Optimization allows non-overlapping
	 *  polygons in the same 8x4 pixel/sample area to be processed without
	 *  stalling waiting for the earlier ones to write to Hierarchical Z
	 *  buffer."
	 *
	 * This optimization is off by default for BDW and CHV; turn it on.
	 */
	WA_CLR_BIT_MASKED(CACHE_MODE_0_GEN7, HIZ_RAW_STALL_OPT_DISABLE);

	/* Wa4x4STCOptimizationDisable:bdw,chv */
	WA_SET_BIT_MASKED(CACHE_MODE_1, GEN8_4x4_STC_OPTIMIZATION_DISABLE);

	/*
	 * BSpec recommends 8x4 when MSAA is used,
	 * however in practice 16x4 seems fastest.
	 *
	 * Note that PS/WM thread counts depend on the WIZ hashing
	 * disable bit, which we don't touch here, but it's good
	 * to keep in mind (see 3DSTATE_PS and 3DSTATE_WM).
	 */
	WA_SET_FIELD_MASKED(GEN7_GT_MODE,
			    GEN6_WIZ_HASHING_MASK,
			    GEN6_WIZ_HASHING_16x4);
}

static void bdw_ctx_workarounds_init(struct intel_engine_cs *engine,
				     struct i915_wa_list *wal)
{
	struct drm_i915_private *i915 = engine->i915;

	gen8_ctx_workarounds_init(engine, wal);

	/* WaDisableThreadStallDopClockGating:bdw (pre-production) */
	WA_SET_BIT_MASKED(GEN8_ROW_CHICKEN, STALL_DOP_GATING_DISABLE);

	/* WaDisableDopClockGating:bdw
	 *
	 * Also see the related UCGTCL1 write in bdw_init_clock_gating()
	 * to disable EUTC clock gating.
	 */
	WA_SET_BIT_MASKED(GEN7_ROW_CHICKEN2,
			  DOP_CLOCK_GATING_DISABLE);

	WA_SET_BIT_MASKED(HALF_SLICE_CHICKEN3,
			  GEN8_SAMPLER_POWER_BYPASS_DIS);

	WA_SET_BIT_MASKED(HDC_CHICKEN0,
			  /* WaForceContextSaveRestoreNonCoherent:bdw */
			  HDC_FORCE_CONTEXT_SAVE_RESTORE_NON_COHERENT |
			  /* WaDisableFenceDestinationToSLM:bdw (pre-prod) */
			  (IS_BDW_GT3(i915) ? HDC_FENCE_DEST_SLM_DISABLE : 0));
}

static void chv_ctx_workarounds_init(struct intel_engine_cs *engine,
				     struct i915_wa_list *wal)
{
	gen8_ctx_workarounds_init(engine, wal);

	/* WaDisableThreadStallDopClockGating:chv */
	WA_SET_BIT_MASKED(GEN8_ROW_CHICKEN, STALL_DOP_GATING_DISABLE);

	/* Improve HiZ throughput on CHV. */
	WA_SET_BIT_MASKED(HIZ_CHICKEN, CHV_HZ_8X8_MODE_IN_1X);
}

static void gen9_ctx_workarounds_init(struct intel_engine_cs *engine,
				      struct i915_wa_list *wal)
{
	struct drm_i915_private *i915 = engine->i915;

	if (HAS_LLC(i915)) {
		/* WaCompressedResourceSamplerPbeMediaNewHashMode:skl,kbl
		 *
		 * Must match Display Engine. See
		 * WaCompressedResourceDisplayNewHashMode.
		 */
		WA_SET_BIT_MASKED(COMMON_SLICE_CHICKEN2,
				  GEN9_PBE_COMPRESSED_HASH_SELECTION);
		WA_SET_BIT_MASKED(GEN9_HALF_SLICE_CHICKEN7,
				  GEN9_SAMPLER_HASH_COMPRESSED_READ_ADDR);
	}

	/* WaClearFlowControlGpgpuContextSave:skl,bxt,kbl,glk,cfl */
	/* WaDisablePartialInstShootdown:skl,bxt,kbl,glk,cfl */
	WA_SET_BIT_MASKED(GEN8_ROW_CHICKEN,
			  FLOW_CONTROL_ENABLE |
			  PARTIAL_INSTRUCTION_SHOOTDOWN_DISABLE);

	/* WaEnableYV12BugFixInHalfSliceChicken7:skl,bxt,kbl,glk,cfl */
	/* WaEnableSamplerGPGPUPreemptionSupport:skl,bxt,kbl,cfl */
	WA_SET_BIT_MASKED(GEN9_HALF_SLICE_CHICKEN7,
			  GEN9_ENABLE_YV12_BUGFIX |
			  GEN9_ENABLE_GPGPU_PREEMPTION);

	/* Wa4x4STCOptimizationDisable:skl,bxt,kbl,glk,cfl */
	/* WaDisablePartialResolveInVc:skl,bxt,kbl,cfl */
	WA_SET_BIT_MASKED(CACHE_MODE_1,
			  GEN8_4x4_STC_OPTIMIZATION_DISABLE |
			  GEN9_PARTIAL_RESOLVE_IN_VC_DISABLE);

	/* WaCcsTlbPrefetchDisable:skl,bxt,kbl,glk,cfl */
	WA_CLR_BIT_MASKED(GEN9_HALF_SLICE_CHICKEN5,
			  GEN9_CCS_TLB_PREFETCH_ENABLE);

	/* WaForceContextSaveRestoreNonCoherent:skl,bxt,kbl,cfl */
	WA_SET_BIT_MASKED(HDC_CHICKEN0,
			  HDC_FORCE_CONTEXT_SAVE_RESTORE_NON_COHERENT |
			  HDC_FORCE_CSR_NON_COHERENT_OVR_DISABLE);

	/* WaForceEnableNonCoherent and WaDisableHDCInvalidation are
	 * both tied to WaForceContextSaveRestoreNonCoherent
	 * in some hsds for skl. We keep the tie for all gen9. The
	 * documentation is a bit hazy and so we want to get common behaviour,
	 * even though there is no clear evidence we would need both on kbl/bxt.
	 * This area has been source of system hangs so we play it safe
	 * and mimic the skl regardless of what bspec says.
	 *
	 * Use Force Non-Coherent whenever executing a 3D context. This
	 * is a workaround for a possible hang in the unlikely event
	 * a TLB invalidation occurs during a PSD flush.
	 */

	/* WaForceEnableNonCoherent:skl,bxt,kbl,cfl */
	WA_SET_BIT_MASKED(HDC_CHICKEN0,
			  HDC_FORCE_NON_COHERENT);

	/* WaDisableSamplerPowerBypassForSOPingPong:skl,bxt,kbl,cfl */
	if (IS_SKYLAKE(i915) || IS_KABYLAKE(i915) || IS_COFFEELAKE(i915))
		WA_SET_BIT_MASKED(HALF_SLICE_CHICKEN3,
				  GEN8_SAMPLER_POWER_BYPASS_DIS);

	/* WaDisableSTUnitPowerOptimization:skl,bxt,kbl,glk,cfl */
	WA_SET_BIT_MASKED(HALF_SLICE_CHICKEN2, GEN8_ST_PO_DISABLE);

	/*
	 * Supporting preemption with fine-granularity requires changes in the
	 * batch buffer programming. Since we can't break old userspace, we
	 * need to set our default preemption level to safe value. Userspace is
	 * still able to use more fine-grained preemption levels, since in
	 * WaEnablePreemptionGranularityControlByUMD we're whitelisting the
	 * per-ctx register. As such, WaDisable{3D,GPGPU}MidCmdPreemption are
	 * not real HW workarounds, but merely a way to start using preemption
	 * while maintaining old contract with userspace.
	 */

	/* WaDisable3DMidCmdPreemption:skl,bxt,glk,cfl,[cnl] */
	WA_CLR_BIT_MASKED(GEN8_CS_CHICKEN1, GEN9_PREEMPT_3D_OBJECT_LEVEL);

	/* WaDisableGPGPUMidCmdPreemption:skl,bxt,blk,cfl,[cnl] */
	WA_SET_FIELD_MASKED(GEN8_CS_CHICKEN1,
			    GEN9_PREEMPT_GPGPU_LEVEL_MASK,
			    GEN9_PREEMPT_GPGPU_COMMAND_LEVEL);

	/* WaClearHIZ_WM_CHICKEN3:bxt,glk */
	if (IS_GEN9_LP(i915))
		WA_SET_BIT_MASKED(GEN9_WM_CHICKEN3, GEN9_FACTOR_IN_CLR_VAL_HIZ);
}

static void skl_tune_iz_hashing(struct intel_engine_cs *engine,
				struct i915_wa_list *wal)
{
	struct drm_i915_private *i915 = engine->i915;
	u8 vals[3] = { 0, 0, 0 };
	unsigned int i;

	for (i = 0; i < 3; i++) {
		u8 ss;

		/*
		 * Only consider slices where one, and only one, subslice has 7
		 * EUs
		 */
		if (!is_power_of_2(RUNTIME_INFO(i915)->sseu.subslice_7eu[i]))
			continue;

		/*
		 * subslice_7eu[i] != 0 (because of the check above) and
		 * ss_max == 4 (maximum number of subslices possible per slice)
		 *
		 * ->    0 <= ss <= 3;
		 */
		ss = ffs(RUNTIME_INFO(i915)->sseu.subslice_7eu[i]) - 1;
		vals[i] = 3 - ss;
	}

	if (vals[0] == 0 && vals[1] == 0 && vals[2] == 0)
		return;

	/* Tune IZ hashing. See intel_device_info_runtime_init() */
	WA_SET_FIELD_MASKED(GEN7_GT_MODE,
			    GEN9_IZ_HASHING_MASK(2) |
			    GEN9_IZ_HASHING_MASK(1) |
			    GEN9_IZ_HASHING_MASK(0),
			    GEN9_IZ_HASHING(2, vals[2]) |
			    GEN9_IZ_HASHING(1, vals[1]) |
			    GEN9_IZ_HASHING(0, vals[0]));
}

static void skl_ctx_workarounds_init(struct intel_engine_cs *engine,
				     struct i915_wa_list *wal)
{
	gen9_ctx_workarounds_init(engine, wal);
	skl_tune_iz_hashing(engine, wal);
}

static void bxt_ctx_workarounds_init(struct intel_engine_cs *engine,
				     struct i915_wa_list *wal)
{
	gen9_ctx_workarounds_init(engine, wal);

	/* WaDisableThreadStallDopClockGating:bxt */
	WA_SET_BIT_MASKED(GEN8_ROW_CHICKEN,
			  STALL_DOP_GATING_DISABLE);

	/* WaToEnableHwFixForPushConstHWBug:bxt */
	WA_SET_BIT_MASKED(COMMON_SLICE_CHICKEN2,
			  GEN8_SBE_DISABLE_REPLAY_BUF_OPTIMIZATION);
}

static void kbl_ctx_workarounds_init(struct intel_engine_cs *engine,
				     struct i915_wa_list *wal)
{
	struct drm_i915_private *i915 = engine->i915;

	gen9_ctx_workarounds_init(engine, wal);

	/* WaToEnableHwFixForPushConstHWBug:kbl */
	if (IS_KBL_REVID(i915, KBL_REVID_C0, REVID_FOREVER))
		WA_SET_BIT_MASKED(COMMON_SLICE_CHICKEN2,
				  GEN8_SBE_DISABLE_REPLAY_BUF_OPTIMIZATION);

	/* WaDisableSbeCacheDispatchPortSharing:kbl */
	WA_SET_BIT_MASKED(GEN7_HALF_SLICE_CHICKEN1,
			  GEN7_SBE_SS_CACHE_DISPATCH_PORT_SHARING_DISABLE);
}

static void glk_ctx_workarounds_init(struct intel_engine_cs *engine,
				     struct i915_wa_list *wal)
{
	gen9_ctx_workarounds_init(engine, wal);

	/* WaToEnableHwFixForPushConstHWBug:glk */
	WA_SET_BIT_MASKED(COMMON_SLICE_CHICKEN2,
			  GEN8_SBE_DISABLE_REPLAY_BUF_OPTIMIZATION);
}

static void cfl_ctx_workarounds_init(struct intel_engine_cs *engine,
				     struct i915_wa_list *wal)
{
	gen9_ctx_workarounds_init(engine, wal);

	/* WaToEnableHwFixForPushConstHWBug:cfl */
	WA_SET_BIT_MASKED(COMMON_SLICE_CHICKEN2,
			  GEN8_SBE_DISABLE_REPLAY_BUF_OPTIMIZATION);

	/* WaDisableSbeCacheDispatchPortSharing:cfl */
	WA_SET_BIT_MASKED(GEN7_HALF_SLICE_CHICKEN1,
			  GEN7_SBE_SS_CACHE_DISPATCH_PORT_SHARING_DISABLE);
}

static void cnl_ctx_workarounds_init(struct intel_engine_cs *engine,
				     struct i915_wa_list *wal)
{
	struct drm_i915_private *i915 = engine->i915;

	/* WaForceContextSaveRestoreNonCoherent:cnl */
	WA_SET_BIT_MASKED(CNL_HDC_CHICKEN0,
			  HDC_FORCE_CONTEXT_SAVE_RESTORE_NON_COHERENT);

	/* WaThrottleEUPerfToAvoidTDBackPressure:cnl(pre-prod) */
	if (IS_CNL_REVID(i915, CNL_REVID_B0, CNL_REVID_B0))
		WA_SET_BIT_MASKED(GEN8_ROW_CHICKEN, THROTTLE_12_5);

	/* WaDisableReplayBufferBankArbitrationOptimization:cnl */
	WA_SET_BIT_MASKED(COMMON_SLICE_CHICKEN2,
			  GEN8_SBE_DISABLE_REPLAY_BUF_OPTIMIZATION);

	/* WaDisableEnhancedSBEVertexCaching:cnl (pre-prod) */
	if (IS_CNL_REVID(i915, 0, CNL_REVID_B0))
		WA_SET_BIT_MASKED(COMMON_SLICE_CHICKEN2,
				  GEN8_CSC2_SBE_VUE_CACHE_CONSERVATIVE);

	/* WaPushConstantDereferenceHoldDisable:cnl */
	WA_SET_BIT_MASKED(GEN7_ROW_CHICKEN2, PUSH_CONSTANT_DEREF_DISABLE);

	/* FtrEnableFastAnisoL1BankingFix:cnl */
	WA_SET_BIT_MASKED(HALF_SLICE_CHICKEN3, CNL_FAST_ANISO_L1_BANKING_FIX);

	/* WaDisable3DMidCmdPreemption:cnl */
	WA_CLR_BIT_MASKED(GEN8_CS_CHICKEN1, GEN9_PREEMPT_3D_OBJECT_LEVEL);

	/* WaDisableGPGPUMidCmdPreemption:cnl */
	WA_SET_FIELD_MASKED(GEN8_CS_CHICKEN1,
			    GEN9_PREEMPT_GPGPU_LEVEL_MASK,
			    GEN9_PREEMPT_GPGPU_COMMAND_LEVEL);

	/* WaDisableEarlyEOT:cnl */
	WA_SET_BIT_MASKED(GEN8_ROW_CHICKEN, DISABLE_EARLY_EOT);
}

static void icl_ctx_workarounds_init(struct intel_engine_cs *engine,
				     struct i915_wa_list *wal)
{
	struct drm_i915_private *i915 = engine->i915;

	/* WaDisableBankHangMode:icl */
	wa_write(wal,
		 GEN8_L3CNTLREG,
		 intel_uncore_read(engine->uncore, GEN8_L3CNTLREG) |
		 GEN8_ERRDETBCTRL);

	/* Wa_1604370585:icl (pre-prod)
	 * Formerly known as WaPushConstantDereferenceHoldDisable
	 */
	if (IS_ICL_REVID(i915, ICL_REVID_A0, ICL_REVID_B0))
		WA_SET_BIT_MASKED(GEN7_ROW_CHICKEN2,
				  PUSH_CONSTANT_DEREF_DISABLE);

	/* WaForceEnableNonCoherent:icl
	 * This is not the same workaround as in early Gen9 platforms, where
	 * lacking this could cause system hangs, but coherency performance
	 * overhead is high and only a few compute workloads really need it
	 * (the register is whitelisted in hardware now, so UMDs can opt in
	 * for coherency if they have a good reason).
	 */
	WA_SET_BIT_MASKED(ICL_HDC_MODE, HDC_FORCE_NON_COHERENT);

	/* Wa_2006611047:icl (pre-prod)
	 * Formerly known as WaDisableImprovedTdlClkGating
	 */
	if (IS_ICL_REVID(i915, ICL_REVID_A0, ICL_REVID_A0))
		WA_SET_BIT_MASKED(GEN7_ROW_CHICKEN2,
				  GEN11_TDL_CLOCK_GATING_FIX_DISABLE);

	/* Wa_2006665173:icl (pre-prod) */
	if (IS_ICL_REVID(i915, ICL_REVID_A0, ICL_REVID_A0))
		WA_SET_BIT_MASKED(GEN11_COMMON_SLICE_CHICKEN3,
				  GEN11_BLEND_EMB_FIX_DISABLE_IN_RCC);

	/* WaEnableFloatBlendOptimization:icl */
	wa_write_masked_or(wal,
			   GEN10_CACHE_MODE_SS,
			   0, /* write-only, so skip validation */
			   _MASKED_BIT_ENABLE(FLOAT_BLEND_OPTIMIZATION_ENABLE));

	/* WaDisableGPGPUMidThreadPreemption:icl */
	WA_SET_FIELD_MASKED(GEN8_CS_CHICKEN1,
			    GEN9_PREEMPT_GPGPU_LEVEL_MASK,
			    GEN9_PREEMPT_GPGPU_THREAD_GROUP_LEVEL);

	/* allow headerless messages for preemptible GPGPU context */
	WA_SET_BIT_MASKED(GEN10_SAMPLER_MODE,
			  GEN11_SAMPLER_ENABLE_HEADLESS_MSG);
}

static void tgl_ctx_workarounds_init(struct intel_engine_cs *engine,
				     struct i915_wa_list *wal)
{
	u32 val;

	/* Wa_1409142259:tgl */
	WA_SET_BIT_MASKED(GEN11_COMMON_SLICE_CHICKEN3,
			  GEN12_DISABLE_CPS_AWARE_COLOR_PIPE);

<<<<<<< HEAD
	/* Wa_1604555607:tgl */
	val = intel_uncore_read(engine->uncore, FF_MODE2);
	val &= ~FF_MODE2_TDS_TIMER_MASK;
	val |= FF_MODE2_TDS_TIMER_128;
	/*
	 * FIXME: FF_MODE2 register is not readable till TGL B0. We can
	 * enable verification of WA from the later steppings, which enables
	 * the read of FF_MODE2.
	 */
	wa_add(wal, FF_MODE2, FF_MODE2_TDS_TIMER_MASK, val,
	       IS_TGL_REVID(engine->i915, TGL_REVID_A0, TGL_REVID_A0) ? 0 :
			    FF_MODE2_TDS_TIMER_MASK);
=======
	/*
	 * Wa_1604555607:gen12 and Wa_1608008084:gen12
	 * FF_MODE2 register will return the wrong value when read. The default
	 * value for this register is zero for all fields and there are no bit
	 * masks. So instead of doing a RMW we should just write the TDS timer
	 * value for Wa_1604555607.
	 */
	wa_add(wal, FF_MODE2, FF_MODE2_TDS_TIMER_MASK,
	       FF_MODE2_TDS_TIMER_128, 0);
>>>>>>> 77a36a3a
}

static void
__intel_engine_init_ctx_wa(struct intel_engine_cs *engine,
			   struct i915_wa_list *wal,
			   const char *name)
{
	struct drm_i915_private *i915 = engine->i915;

	if (engine->class != RENDER_CLASS)
		return;

	wa_init_start(wal, name, engine->name);

	if (IS_GEN(i915, 12))
		tgl_ctx_workarounds_init(engine, wal);
	else if (IS_GEN(i915, 11))
		icl_ctx_workarounds_init(engine, wal);
	else if (IS_CANNONLAKE(i915))
		cnl_ctx_workarounds_init(engine, wal);
	else if (IS_COFFEELAKE(i915))
		cfl_ctx_workarounds_init(engine, wal);
	else if (IS_GEMINILAKE(i915))
		glk_ctx_workarounds_init(engine, wal);
	else if (IS_KABYLAKE(i915))
		kbl_ctx_workarounds_init(engine, wal);
	else if (IS_BROXTON(i915))
		bxt_ctx_workarounds_init(engine, wal);
	else if (IS_SKYLAKE(i915))
		skl_ctx_workarounds_init(engine, wal);
	else if (IS_CHERRYVIEW(i915))
		chv_ctx_workarounds_init(engine, wal);
	else if (IS_BROADWELL(i915))
		bdw_ctx_workarounds_init(engine, wal);
	else if (INTEL_GEN(i915) < 8)
		return;
	else
		MISSING_CASE(INTEL_GEN(i915));

	wa_init_finish(wal);
}

void intel_engine_init_ctx_wa(struct intel_engine_cs *engine)
{
	__intel_engine_init_ctx_wa(engine, &engine->ctx_wa_list, "context");
}

int intel_engine_emit_ctx_wa(struct i915_request *rq)
{
	struct i915_wa_list *wal = &rq->engine->ctx_wa_list;
	struct i915_wa *wa;
	unsigned int i;
	u32 *cs;
	int ret;

	if (wal->count == 0)
		return 0;

	ret = rq->engine->emit_flush(rq, EMIT_BARRIER);
	if (ret)
		return ret;

	cs = intel_ring_begin(rq, (wal->count * 2 + 2));
	if (IS_ERR(cs))
		return PTR_ERR(cs);

	*cs++ = MI_LOAD_REGISTER_IMM(wal->count);
	for (i = 0, wa = wal->list; i < wal->count; i++, wa++) {
		*cs++ = i915_mmio_reg_offset(wa->reg);
		*cs++ = wa->val;
	}
	*cs++ = MI_NOOP;

	intel_ring_advance(rq, cs);

	ret = rq->engine->emit_flush(rq, EMIT_BARRIER);
	if (ret)
		return ret;

	return 0;
}

static void
gen9_gt_workarounds_init(struct drm_i915_private *i915, struct i915_wa_list *wal)
{
	/* WaDisableKillLogic:bxt,skl,kbl */
	if (!IS_COFFEELAKE(i915))
		wa_write_or(wal,
			    GAM_ECOCHK,
			    ECOCHK_DIS_TLB);

	if (HAS_LLC(i915)) {
		/* WaCompressedResourceSamplerPbeMediaNewHashMode:skl,kbl
		 *
		 * Must match Display Engine. See
		 * WaCompressedResourceDisplayNewHashMode.
		 */
		wa_write_or(wal,
			    MMCD_MISC_CTRL,
			    MMCD_PCLA | MMCD_HOTSPOT_EN);
	}

	/* WaDisableHDCInvalidation:skl,bxt,kbl,cfl */
	wa_write_or(wal,
		    GAM_ECOCHK,
		    BDW_DISABLE_HDC_INVALIDATION);
}

static void
skl_gt_workarounds_init(struct drm_i915_private *i915, struct i915_wa_list *wal)
{
	gen9_gt_workarounds_init(i915, wal);

	/* WaDisableGafsUnitClkGating:skl */
	wa_write_or(wal,
		    GEN7_UCGCTL4,
		    GEN8_EU_GAUNIT_CLOCK_GATE_DISABLE);

	/* WaInPlaceDecompressionHang:skl */
	if (IS_SKL_REVID(i915, SKL_REVID_H0, REVID_FOREVER))
		wa_write_or(wal,
			    GEN9_GAMT_ECO_REG_RW_IA,
			    GAMT_ECO_ENABLE_IN_PLACE_DECOMPRESS);
}

static void
bxt_gt_workarounds_init(struct drm_i915_private *i915, struct i915_wa_list *wal)
{
	gen9_gt_workarounds_init(i915, wal);

	/* WaInPlaceDecompressionHang:bxt */
	wa_write_or(wal,
		    GEN9_GAMT_ECO_REG_RW_IA,
		    GAMT_ECO_ENABLE_IN_PLACE_DECOMPRESS);
}

static void
kbl_gt_workarounds_init(struct drm_i915_private *i915, struct i915_wa_list *wal)
{
	gen9_gt_workarounds_init(i915, wal);

	/* WaDisableDynamicCreditSharing:kbl */
	if (IS_KBL_REVID(i915, 0, KBL_REVID_B0))
		wa_write_or(wal,
			    GAMT_CHKN_BIT_REG,
			    GAMT_CHKN_DISABLE_DYNAMIC_CREDIT_SHARING);

	/* WaDisableGafsUnitClkGating:kbl */
	wa_write_or(wal,
		    GEN7_UCGCTL4,
		    GEN8_EU_GAUNIT_CLOCK_GATE_DISABLE);

	/* WaInPlaceDecompressionHang:kbl */
	wa_write_or(wal,
		    GEN9_GAMT_ECO_REG_RW_IA,
		    GAMT_ECO_ENABLE_IN_PLACE_DECOMPRESS);
}

static void
glk_gt_workarounds_init(struct drm_i915_private *i915, struct i915_wa_list *wal)
{
	gen9_gt_workarounds_init(i915, wal);
}

static void
cfl_gt_workarounds_init(struct drm_i915_private *i915, struct i915_wa_list *wal)
{
	gen9_gt_workarounds_init(i915, wal);

	/* WaDisableGafsUnitClkGating:cfl */
	wa_write_or(wal,
		    GEN7_UCGCTL4,
		    GEN8_EU_GAUNIT_CLOCK_GATE_DISABLE);

	/* WaInPlaceDecompressionHang:cfl */
	wa_write_or(wal,
		    GEN9_GAMT_ECO_REG_RW_IA,
		    GAMT_ECO_ENABLE_IN_PLACE_DECOMPRESS);
}

static void
wa_init_mcr(struct drm_i915_private *i915, struct i915_wa_list *wal)
{
	const struct sseu_dev_info *sseu = &RUNTIME_INFO(i915)->sseu;
	unsigned int slice, subslice;
	u32 l3_en, mcr, mcr_mask;

	GEM_BUG_ON(INTEL_GEN(i915) < 10);

	/*
	 * WaProgramMgsrForL3BankSpecificMmioReads: cnl,icl
	 * L3Banks could be fused off in single slice scenario. If that is
	 * the case, we might need to program MCR select to a valid L3Bank
	 * by default, to make sure we correctly read certain registers
	 * later on (in the range 0xB100 - 0xB3FF).
	 *
	 * WaProgramMgsrForCorrectSliceSpecificMmioReads:cnl,icl
	 * Before any MMIO read into slice/subslice specific registers, MCR
	 * packet control register needs to be programmed to point to any
	 * enabled s/ss pair. Otherwise, incorrect values will be returned.
	 * This means each subsequent MMIO read will be forwarded to an
	 * specific s/ss combination, but this is OK since these registers
	 * are consistent across s/ss in almost all cases. In the rare
	 * occasions, such as INSTDONE, where this value is dependent
	 * on s/ss combo, the read should be done with read_subslice_reg.
	 *
	 * Since GEN8_MCR_SELECTOR contains dual-purpose bits which select both
	 * to which subslice, or to which L3 bank, the respective mmio reads
	 * will go, we have to find a common index which works for both
	 * accesses.
	 *
	 * Case where we cannot find a common index fortunately should not
	 * happen in production hardware, so we only emit a warning instead of
	 * implementing something more complex that requires checking the range
	 * of every MMIO read.
	 */

	if (INTEL_GEN(i915) >= 10 && is_power_of_2(sseu->slice_mask)) {
		u32 l3_fuse =
			intel_uncore_read(&i915->uncore, GEN10_MIRROR_FUSE3) &
			GEN10_L3BANK_MASK;

		DRM_DEBUG_DRIVER("L3 fuse = %x\n", l3_fuse);
		l3_en = ~(l3_fuse << GEN10_L3BANK_PAIR_COUNT | l3_fuse);
	} else {
		l3_en = ~0;
	}

	slice = fls(sseu->slice_mask) - 1;
	subslice = fls(l3_en & intel_sseu_get_subslices(sseu, slice));
	if (!subslice) {
		DRM_WARN("No common index found between subslice mask %x and L3 bank mask %x!\n",
			 intel_sseu_get_subslices(sseu, slice), l3_en);
		subslice = fls(l3_en);
		WARN_ON(!subslice);
	}
	subslice--;

	if (INTEL_GEN(i915) >= 11) {
		mcr = GEN11_MCR_SLICE(slice) | GEN11_MCR_SUBSLICE(subslice);
		mcr_mask = GEN11_MCR_SLICE_MASK | GEN11_MCR_SUBSLICE_MASK;
	} else {
		mcr = GEN8_MCR_SLICE(slice) | GEN8_MCR_SUBSLICE(subslice);
		mcr_mask = GEN8_MCR_SLICE_MASK | GEN8_MCR_SUBSLICE_MASK;
	}

	DRM_DEBUG_DRIVER("MCR slice/subslice = %x\n", mcr);

	wa_write_masked_or(wal, GEN8_MCR_SELECTOR, mcr_mask, mcr);
}

static void
cnl_gt_workarounds_init(struct drm_i915_private *i915, struct i915_wa_list *wal)
{
	wa_init_mcr(i915, wal);

	/* WaDisableI2mCycleOnWRPort:cnl (pre-prod) */
	if (IS_CNL_REVID(i915, CNL_REVID_B0, CNL_REVID_B0))
		wa_write_or(wal,
			    GAMT_CHKN_BIT_REG,
			    GAMT_CHKN_DISABLE_I2M_CYCLE_ON_WR_PORT);

	/* WaInPlaceDecompressionHang:cnl */
	wa_write_or(wal,
		    GEN9_GAMT_ECO_REG_RW_IA,
		    GAMT_ECO_ENABLE_IN_PLACE_DECOMPRESS);
}

static void
icl_gt_workarounds_init(struct drm_i915_private *i915, struct i915_wa_list *wal)
{
	wa_init_mcr(i915, wal);

	/* WaInPlaceDecompressionHang:icl */
	wa_write_or(wal,
		    GEN9_GAMT_ECO_REG_RW_IA,
		    GAMT_ECO_ENABLE_IN_PLACE_DECOMPRESS);

	/* WaModifyGamTlbPartitioning:icl */
	wa_write_masked_or(wal,
			   GEN11_GACB_PERF_CTRL,
			   GEN11_HASH_CTRL_MASK,
			   GEN11_HASH_CTRL_BIT0 | GEN11_HASH_CTRL_BIT4);

	/* Wa_1405766107:icl
	 * Formerly known as WaCL2SFHalfMaxAlloc
	 */
	wa_write_or(wal,
		    GEN11_LSN_UNSLCVC,
		    GEN11_LSN_UNSLCVC_GAFS_HALF_SF_MAXALLOC |
		    GEN11_LSN_UNSLCVC_GAFS_HALF_CL2_MAXALLOC);

	/* Wa_220166154:icl
	 * Formerly known as WaDisCtxReload
	 */
	wa_write_or(wal,
		    GEN8_GAMW_ECO_DEV_RW_IA,
		    GAMW_ECO_DEV_CTX_RELOAD_DISABLE);

	/* Wa_1405779004:icl (pre-prod) */
	if (IS_ICL_REVID(i915, ICL_REVID_A0, ICL_REVID_A0))
		wa_write_or(wal,
			    SLICE_UNIT_LEVEL_CLKGATE,
			    MSCUNIT_CLKGATE_DIS);

	/* Wa_1406680159:icl */
	wa_write_or(wal,
		    SUBSLICE_UNIT_LEVEL_CLKGATE,
		    GWUNIT_CLKGATE_DIS);

	/* Wa_1406838659:icl (pre-prod) */
	if (IS_ICL_REVID(i915, ICL_REVID_A0, ICL_REVID_B0))
		wa_write_or(wal,
			    INF_UNIT_LEVEL_CLKGATE,
			    CGPSF_CLKGATE_DIS);

	/* Wa_1406463099:icl
	 * Formerly known as WaGamTlbPendError
	 */
	wa_write_or(wal,
		    GAMT_CHKN_BIT_REG,
		    GAMT_CHKN_DISABLE_L3_COH_PIPE);

	/* Wa_1607087056:icl */
	wa_write_or(wal,
		    SLICE_UNIT_LEVEL_CLKGATE,
		    L3_CLKGATE_DIS | L3_CR2X_CLKGATE_DIS);
}

static void
tgl_gt_workarounds_init(struct drm_i915_private *i915, struct i915_wa_list *wal)
{
	/* Wa_1409420604:tgl */
	if (IS_TGL_REVID(i915, TGL_REVID_A0, TGL_REVID_A0))
		wa_write_or(wal,
			    SUBSLICE_UNIT_LEVEL_CLKGATE2,
			    CPSSUNIT_CLKGATE_DIS);

	/* Wa_1409180338:tgl */
	if (IS_TGL_REVID(i915, TGL_REVID_A0, TGL_REVID_A0))
		wa_write_or(wal,
			    SLICE_UNIT_LEVEL_CLKGATE,
			    L3_CLKGATE_DIS | L3_CR2X_CLKGATE_DIS);
}

static void
gt_init_workarounds(struct drm_i915_private *i915, struct i915_wa_list *wal)
{
	if (IS_GEN(i915, 12))
		tgl_gt_workarounds_init(i915, wal);
	else if (IS_GEN(i915, 11))
		icl_gt_workarounds_init(i915, wal);
	else if (IS_CANNONLAKE(i915))
		cnl_gt_workarounds_init(i915, wal);
	else if (IS_COFFEELAKE(i915))
		cfl_gt_workarounds_init(i915, wal);
	else if (IS_GEMINILAKE(i915))
		glk_gt_workarounds_init(i915, wal);
	else if (IS_KABYLAKE(i915))
		kbl_gt_workarounds_init(i915, wal);
	else if (IS_BROXTON(i915))
		bxt_gt_workarounds_init(i915, wal);
	else if (IS_SKYLAKE(i915))
		skl_gt_workarounds_init(i915, wal);
	else if (INTEL_GEN(i915) <= 8)
		return;
	else
		MISSING_CASE(INTEL_GEN(i915));
}

void intel_gt_init_workarounds(struct drm_i915_private *i915)
{
	struct i915_wa_list *wal = &i915->gt_wa_list;

	wa_init_start(wal, "GT", "global");
	gt_init_workarounds(i915, wal);
	wa_init_finish(wal);
}

static enum forcewake_domains
wal_get_fw_for_rmw(struct intel_uncore *uncore, const struct i915_wa_list *wal)
{
	enum forcewake_domains fw = 0;
	struct i915_wa *wa;
	unsigned int i;

	for (i = 0, wa = wal->list; i < wal->count; i++, wa++)
		fw |= intel_uncore_forcewake_for_reg(uncore,
						     wa->reg,
						     FW_REG_READ |
						     FW_REG_WRITE);

	return fw;
}

static bool
wa_verify(const struct i915_wa *wa, u32 cur, const char *name, const char *from)
{
	if ((cur ^ wa->val) & wa->read) {
		DRM_ERROR("%s workaround lost on %s! (%x=%x/%x, expected %x, mask=%x)\n",
			  name, from, i915_mmio_reg_offset(wa->reg),
			  cur, cur & wa->read,
			  wa->val, wa->mask);

		return false;
	}

	return true;
}

static void
wa_list_apply(struct intel_uncore *uncore, const struct i915_wa_list *wal)
{
	enum forcewake_domains fw;
	unsigned long flags;
	struct i915_wa *wa;
	unsigned int i;

	if (!wal->count)
		return;

	fw = wal_get_fw_for_rmw(uncore, wal);

	spin_lock_irqsave(&uncore->lock, flags);
	intel_uncore_forcewake_get__locked(uncore, fw);

	for (i = 0, wa = wal->list; i < wal->count; i++, wa++) {
		intel_uncore_rmw_fw(uncore, wa->reg, wa->mask, wa->val);
		if (IS_ENABLED(CONFIG_DRM_I915_DEBUG_GEM))
			wa_verify(wa,
				  intel_uncore_read_fw(uncore, wa->reg),
				  wal->name, "application");
	}

	intel_uncore_forcewake_put__locked(uncore, fw);
	spin_unlock_irqrestore(&uncore->lock, flags);
}

void intel_gt_apply_workarounds(struct intel_gt *gt)
{
	wa_list_apply(gt->uncore, &gt->i915->gt_wa_list);
}

static bool wa_list_verify(struct intel_uncore *uncore,
			   const struct i915_wa_list *wal,
			   const char *from)
{
	struct i915_wa *wa;
	unsigned int i;
	bool ok = true;

	for (i = 0, wa = wal->list; i < wal->count; i++, wa++)
		ok &= wa_verify(wa,
				intel_uncore_read(uncore, wa->reg),
				wal->name, from);

	return ok;
}

bool intel_gt_verify_workarounds(struct intel_gt *gt, const char *from)
{
	return wa_list_verify(gt->uncore, &gt->i915->gt_wa_list, from);
}

static inline bool is_nonpriv_flags_valid(u32 flags)
{
	/* Check only valid flag bits are set */
	if (flags & ~RING_FORCE_TO_NONPRIV_MASK_VALID)
		return false;

	/* NB: Only 3 out of 4 enum values are valid for access field */
	if ((flags & RING_FORCE_TO_NONPRIV_ACCESS_MASK) ==
	    RING_FORCE_TO_NONPRIV_ACCESS_INVALID)
		return false;

	return true;
}

static void
whitelist_reg_ext(struct i915_wa_list *wal, i915_reg_t reg, u32 flags)
{
	struct i915_wa wa = {
		.reg = reg
	};

	if (GEM_DEBUG_WARN_ON(wal->count >= RING_MAX_NONPRIV_SLOTS))
		return;

	if (GEM_DEBUG_WARN_ON(!is_nonpriv_flags_valid(flags)))
		return;

	wa.reg.reg |= flags;
	_wa_add(wal, &wa);
}

static void
whitelist_reg(struct i915_wa_list *wal, i915_reg_t reg)
{
	whitelist_reg_ext(wal, reg, RING_FORCE_TO_NONPRIV_ACCESS_RW);
}

static void gen9_whitelist_build(struct i915_wa_list *w)
{
	/* WaVFEStateAfterPipeControlwithMediaStateClear:skl,bxt,glk,cfl */
	whitelist_reg(w, GEN9_CTX_PREEMPT_REG);

	/* WaEnablePreemptionGranularityControlByUMD:skl,bxt,kbl,cfl,[cnl] */
	whitelist_reg(w, GEN8_CS_CHICKEN1);

	/* WaAllowUMDToModifyHDCChicken1:skl,bxt,kbl,glk,cfl */
	whitelist_reg(w, GEN8_HDC_CHICKEN1);

	/* WaSendPushConstantsFromMMIO:skl,bxt */
	whitelist_reg(w, COMMON_SLICE_CHICKEN2);
}

static void skl_whitelist_build(struct intel_engine_cs *engine)
{
	struct i915_wa_list *w = &engine->whitelist;

	if (engine->class != RENDER_CLASS)
		return;

	gen9_whitelist_build(w);

	/* WaDisableLSQCROPERFforOCL:skl */
	whitelist_reg(w, GEN8_L3SQCREG4);
}

static void bxt_whitelist_build(struct intel_engine_cs *engine)
{
	if (engine->class != RENDER_CLASS)
		return;

	gen9_whitelist_build(&engine->whitelist);
}

static void kbl_whitelist_build(struct intel_engine_cs *engine)
{
	struct i915_wa_list *w = &engine->whitelist;

	if (engine->class != RENDER_CLASS)
		return;

	gen9_whitelist_build(w);

	/* WaDisableLSQCROPERFforOCL:kbl */
	whitelist_reg(w, GEN8_L3SQCREG4);
}

static void glk_whitelist_build(struct intel_engine_cs *engine)
{
	struct i915_wa_list *w = &engine->whitelist;

	if (engine->class != RENDER_CLASS)
		return;

	gen9_whitelist_build(w);

	/* WA #0862: Userspace has to set "Barrier Mode" to avoid hangs. */
	whitelist_reg(w, GEN9_SLICE_COMMON_ECO_CHICKEN1);
}

static void cfl_whitelist_build(struct intel_engine_cs *engine)
{
	struct i915_wa_list *w = &engine->whitelist;

	if (engine->class != RENDER_CLASS)
		return;

	gen9_whitelist_build(w);

	/*
	 * WaAllowPMDepthAndInvocationCountAccessFromUMD:cfl,whl,cml,aml
	 *
	 * This covers 4 register which are next to one another :
	 *   - PS_INVOCATION_COUNT
	 *   - PS_INVOCATION_COUNT_UDW
	 *   - PS_DEPTH_COUNT
	 *   - PS_DEPTH_COUNT_UDW
	 */
	whitelist_reg_ext(w, PS_INVOCATION_COUNT,
			  RING_FORCE_TO_NONPRIV_ACCESS_RD |
			  RING_FORCE_TO_NONPRIV_RANGE_4);
}

static void cnl_whitelist_build(struct intel_engine_cs *engine)
{
	struct i915_wa_list *w = &engine->whitelist;

	if (engine->class != RENDER_CLASS)
		return;

	/* WaEnablePreemptionGranularityControlByUMD:cnl */
	whitelist_reg(w, GEN8_CS_CHICKEN1);
}

static void icl_whitelist_build(struct intel_engine_cs *engine)
{
	struct i915_wa_list *w = &engine->whitelist;

	switch (engine->class) {
	case RENDER_CLASS:
		/* WaAllowUMDToModifyHalfSliceChicken7:icl */
		whitelist_reg(w, GEN9_HALF_SLICE_CHICKEN7);

		/* WaAllowUMDToModifySamplerMode:icl */
		whitelist_reg(w, GEN10_SAMPLER_MODE);

		/* WaEnableStateCacheRedirectToCS:icl */
		whitelist_reg(w, GEN9_SLICE_COMMON_ECO_CHICKEN1);

		/*
		 * WaAllowPMDepthAndInvocationCountAccessFromUMD:icl
		 *
		 * This covers 4 register which are next to one another :
		 *   - PS_INVOCATION_COUNT
		 *   - PS_INVOCATION_COUNT_UDW
		 *   - PS_DEPTH_COUNT
		 *   - PS_DEPTH_COUNT_UDW
		 */
		whitelist_reg_ext(w, PS_INVOCATION_COUNT,
				  RING_FORCE_TO_NONPRIV_ACCESS_RD |
				  RING_FORCE_TO_NONPRIV_RANGE_4);
		break;

	case VIDEO_DECODE_CLASS:
		/* hucStatusRegOffset */
		whitelist_reg_ext(w, _MMIO(0x2000 + engine->mmio_base),
				  RING_FORCE_TO_NONPRIV_ACCESS_RD);
		/* hucUKernelHdrInfoRegOffset */
		whitelist_reg_ext(w, _MMIO(0x2014 + engine->mmio_base),
				  RING_FORCE_TO_NONPRIV_ACCESS_RD);
		/* hucStatus2RegOffset */
		whitelist_reg_ext(w, _MMIO(0x23B0 + engine->mmio_base),
				  RING_FORCE_TO_NONPRIV_ACCESS_RD);
		break;

	default:
		break;
	}
}

static void tgl_whitelist_build(struct intel_engine_cs *engine)
{
	struct i915_wa_list *w = &engine->whitelist;

	switch (engine->class) {
	case RENDER_CLASS:
		/*
		 * WaAllowPMDepthAndInvocationCountAccessFromUMD:tgl
		 *
		 * This covers 4 registers which are next to one another :
		 *   - PS_INVOCATION_COUNT
		 *   - PS_INVOCATION_COUNT_UDW
		 *   - PS_DEPTH_COUNT
		 *   - PS_DEPTH_COUNT_UDW
		 */
		whitelist_reg_ext(w, PS_INVOCATION_COUNT,
				  RING_FORCE_TO_NONPRIV_ACCESS_RD |
				  RING_FORCE_TO_NONPRIV_RANGE_4);
		break;
	default:
		break;
	}
}

void intel_engine_init_whitelist(struct intel_engine_cs *engine)
{
	struct drm_i915_private *i915 = engine->i915;
	struct i915_wa_list *w = &engine->whitelist;

	wa_init_start(w, "whitelist", engine->name);

	if (IS_GEN(i915, 12))
		tgl_whitelist_build(engine);
	else if (IS_GEN(i915, 11))
		icl_whitelist_build(engine);
	else if (IS_CANNONLAKE(i915))
		cnl_whitelist_build(engine);
	else if (IS_COFFEELAKE(i915))
		cfl_whitelist_build(engine);
	else if (IS_GEMINILAKE(i915))
		glk_whitelist_build(engine);
	else if (IS_KABYLAKE(i915))
		kbl_whitelist_build(engine);
	else if (IS_BROXTON(i915))
		bxt_whitelist_build(engine);
	else if (IS_SKYLAKE(i915))
		skl_whitelist_build(engine);
	else if (INTEL_GEN(i915) <= 8)
		return;
	else
		MISSING_CASE(INTEL_GEN(i915));

	wa_init_finish(w);
}

void intel_engine_apply_whitelist(struct intel_engine_cs *engine)
{
	const struct i915_wa_list *wal = &engine->whitelist;
	struct intel_uncore *uncore = engine->uncore;
	const u32 base = engine->mmio_base;
	struct i915_wa *wa;
	unsigned int i;

	if (!wal->count)
		return;

	for (i = 0, wa = wal->list; i < wal->count; i++, wa++)
		intel_uncore_write(uncore,
				   RING_FORCE_TO_NONPRIV(base, i),
				   i915_mmio_reg_offset(wa->reg));

	/* And clear the rest just in case of garbage */
	for (; i < RING_MAX_NONPRIV_SLOTS; i++)
		intel_uncore_write(uncore,
				   RING_FORCE_TO_NONPRIV(base, i),
				   i915_mmio_reg_offset(RING_NOPID(base)));
}

static void
rcs_engine_wa_init(struct intel_engine_cs *engine, struct i915_wa_list *wal)
{
	struct drm_i915_private *i915 = engine->i915;

	if (IS_TGL_REVID(i915, TGL_REVID_A0, TGL_REVID_A0)) {
		/* Wa_1606700617:tgl */
		wa_masked_en(wal,
			     GEN9_CS_DEBUG_MODE1,
			     FF_DOP_CLOCK_GATE_DISABLE);

		/* Wa_1607138336:tgl */
		wa_write_or(wal,
			    GEN9_CTX_PREEMPT_REG,
			    GEN12_DISABLE_POSH_BUSY_FF_DOP_CG);

		/* Wa_1607030317:tgl */
		/* Wa_1607186500:tgl */
		/* Wa_1607297627:tgl */
		wa_masked_en(wal,
			     GEN6_RC_SLEEP_PSMI_CONTROL,
			     GEN12_WAIT_FOR_EVENT_POWER_DOWN_DISABLE |
			     GEN8_RC_SEMA_IDLE_MSG_DISABLE);

		/*
		 * Wa_1606679103:tgl
		 * (see also Wa_1606682166:icl)
		 */
		wa_write_or(wal,
			    GEN7_SARCHKMD,
			    GEN7_DISABLE_SAMPLER_PREFETCH);
	}

	if (IS_GEN(i915, 11)) {
		/* This is not an Wa. Enable for better image quality */
		wa_masked_en(wal,
			     _3D_CHICKEN3,
			     _3D_CHICKEN3_AA_LINE_QUALITY_FIX_ENABLE);

		/* WaPipelineFlushCoherentLines:icl */
		wa_write_or(wal,
			    GEN8_L3SQCREG4,
			    GEN8_LQSC_FLUSH_COHERENT_LINES);

		/*
		 * Wa_1405543622:icl
		 * Formerly known as WaGAPZPriorityScheme
		 */
		wa_write_or(wal,
			    GEN8_GARBCNTL,
			    GEN11_ARBITRATION_PRIO_ORDER_MASK);

		/*
		 * Wa_1604223664:icl
		 * Formerly known as WaL3BankAddressHashing
		 */
		wa_write_masked_or(wal,
				   GEN8_GARBCNTL,
				   GEN11_HASH_CTRL_EXCL_MASK,
				   GEN11_HASH_CTRL_EXCL_BIT0);
		wa_write_masked_or(wal,
				   GEN11_GLBLINVL,
				   GEN11_BANK_HASH_ADDR_EXCL_MASK,
				   GEN11_BANK_HASH_ADDR_EXCL_BIT0);

		/*
		 * Wa_1405733216:icl
		 * Formerly known as WaDisableCleanEvicts
		 */
		wa_write_or(wal,
			    GEN8_L3SQCREG4,
			    GEN11_LQSC_CLEAN_EVICT_DISABLE);

		/* WaForwardProgressSoftReset:icl */
		wa_write_or(wal,
			    GEN10_SCRATCH_LNCF2,
			    PMFLUSHDONE_LNICRSDROP |
			    PMFLUSH_GAPL3UNBLOCK |
			    PMFLUSHDONE_LNEBLK);

		/* Wa_1406609255:icl (pre-prod) */
		if (IS_ICL_REVID(i915, ICL_REVID_A0, ICL_REVID_B0))
			wa_write_or(wal,
				    GEN7_SARCHKMD,
				    GEN7_DISABLE_DEMAND_PREFETCH);

		/* Wa_1606682166:icl */
		wa_write_or(wal,
			    GEN7_SARCHKMD,
			    GEN7_DISABLE_SAMPLER_PREFETCH);

		/* Wa_1409178092:icl */
		wa_write_masked_or(wal,
				   GEN11_SCRATCH2,
				   GEN11_COHERENT_PARTIAL_WRITE_MERGE_ENABLE,
				   0);
	}

	if (IS_GEN_RANGE(i915, 9, 11)) {
		/* FtrPerCtxtPreemptionGranularityControl:skl,bxt,kbl,cfl,cnl,icl */
		wa_masked_en(wal,
			     GEN7_FF_SLICE_CS_CHICKEN1,
			     GEN9_FFSC_PERCTX_PREEMPT_CTRL);
	}

	if (IS_SKYLAKE(i915) || IS_KABYLAKE(i915) || IS_COFFEELAKE(i915)) {
		/* WaEnableGapsTsvCreditFix:skl,kbl,cfl */
		wa_write_or(wal,
			    GEN8_GARBCNTL,
			    GEN9_GAPS_TSV_CREDIT_DISABLE);
	}

	if (IS_BROXTON(i915)) {
		/* WaDisablePooledEuLoadBalancingFix:bxt */
		wa_masked_en(wal,
			     FF_SLICE_CS_CHICKEN2,
			     GEN9_POOLED_EU_LOAD_BALANCING_FIX_DISABLE);
	}

	if (IS_GEN(i915, 9)) {
		/* WaContextSwitchWithConcurrentTLBInvalidate:skl,bxt,kbl,glk,cfl */
		wa_masked_en(wal,
			     GEN9_CSFE_CHICKEN1_RCS,
			     GEN9_PREEMPT_GPGPU_SYNC_SWITCH_DISABLE);

		/* WaEnableLbsSlaRetryTimerDecrement:skl,bxt,kbl,glk,cfl */
		wa_write_or(wal,
			    BDW_SCRATCH1,
			    GEN9_LBS_SLA_RETRY_TIMER_DECREMENT_ENABLE);

		/* WaProgramL3SqcReg1DefaultForPerf:bxt,glk */
		if (IS_GEN9_LP(i915))
			wa_write_masked_or(wal,
					   GEN8_L3SQCREG1,
					   L3_PRIO_CREDITS_MASK,
					   L3_GENERAL_PRIO_CREDITS(62) |
					   L3_HIGH_PRIO_CREDITS(2));

		/* WaOCLCoherentLineFlush:skl,bxt,kbl,cfl */
		wa_write_or(wal,
			    GEN8_L3SQCREG4,
			    GEN8_LQSC_FLUSH_COHERENT_LINES);
	}
}

static void
xcs_engine_wa_init(struct intel_engine_cs *engine, struct i915_wa_list *wal)
{
	struct drm_i915_private *i915 = engine->i915;

	/* WaKBLVECSSemaphoreWaitPoll:kbl */
	if (IS_KBL_REVID(i915, KBL_REVID_A0, KBL_REVID_E0)) {
		wa_write(wal,
			 RING_SEMA_WAIT_POLL(engine->mmio_base),
			 1);
	}
}

static void
engine_init_workarounds(struct intel_engine_cs *engine, struct i915_wa_list *wal)
{
	if (I915_SELFTEST_ONLY(INTEL_GEN(engine->i915) < 8))
		return;

	if (engine->class == RENDER_CLASS)
		rcs_engine_wa_init(engine, wal);
	else
		xcs_engine_wa_init(engine, wal);
}

void intel_engine_init_workarounds(struct intel_engine_cs *engine)
{
	struct i915_wa_list *wal = &engine->wa_list;

	if (INTEL_GEN(engine->i915) < 8)
		return;

	wa_init_start(wal, "engine", engine->name);
	engine_init_workarounds(engine, wal);
	wa_init_finish(wal);
}

void intel_engine_apply_workarounds(struct intel_engine_cs *engine)
{
	wa_list_apply(engine->uncore, &engine->wa_list);
}

static struct i915_vma *
create_scratch(struct i915_address_space *vm, int count)
{
	struct drm_i915_gem_object *obj;
	struct i915_vma *vma;
	unsigned int size;
	int err;

	size = round_up(count * sizeof(u32), PAGE_SIZE);
	obj = i915_gem_object_create_internal(vm->i915, size);
	if (IS_ERR(obj))
		return ERR_CAST(obj);

	i915_gem_object_set_cache_coherency(obj, I915_CACHE_LLC);

	vma = i915_vma_instance(obj, vm, NULL);
	if (IS_ERR(vma)) {
		err = PTR_ERR(vma);
		goto err_obj;
	}

	err = i915_vma_pin(vma, 0, 0,
			   i915_vma_is_ggtt(vma) ? PIN_GLOBAL : PIN_USER);
	if (err)
		goto err_obj;

	return vma;

err_obj:
	i915_gem_object_put(obj);
	return ERR_PTR(err);
}

static bool mcr_range(struct drm_i915_private *i915, u32 offset)
{
	/*
	 * Registers in this range are affected by the MCR selector
	 * which only controls CPU initiated MMIO. Routing does not
	 * work for CS access so we cannot verify them on this path.
	 */
	if (INTEL_GEN(i915) >= 8 && (offset >= 0xb000 && offset <= 0xb4ff))
		return true;

	return false;
}

static int
wa_list_srm(struct i915_request *rq,
	    const struct i915_wa_list *wal,
	    struct i915_vma *vma)
{
	struct drm_i915_private *i915 = rq->i915;
	unsigned int i, count = 0;
	const struct i915_wa *wa;
	u32 srm, *cs;

	srm = MI_STORE_REGISTER_MEM | MI_SRM_LRM_GLOBAL_GTT;
	if (INTEL_GEN(i915) >= 8)
		srm++;

	for (i = 0, wa = wal->list; i < wal->count; i++, wa++) {
		if (!mcr_range(i915, i915_mmio_reg_offset(wa->reg)))
			count++;
	}

	cs = intel_ring_begin(rq, 4 * count);
	if (IS_ERR(cs))
		return PTR_ERR(cs);

	for (i = 0, wa = wal->list; i < wal->count; i++, wa++) {
		u32 offset = i915_mmio_reg_offset(wa->reg);

		if (mcr_range(i915, offset))
			continue;

		*cs++ = srm;
		*cs++ = offset;
		*cs++ = i915_ggtt_offset(vma) + sizeof(u32) * i;
		*cs++ = 0;
	}
	intel_ring_advance(rq, cs);

	return 0;
}

static int engine_wa_list_verify(struct intel_context *ce,
				 const struct i915_wa_list * const wal,
				 const char *from)
{
	const struct i915_wa *wa;
	struct i915_request *rq;
	struct i915_vma *vma;
	unsigned int i;
	u32 *results;
	int err;

	if (!wal->count)
		return 0;

	vma = create_scratch(&ce->engine->gt->ggtt->vm, wal->count);
	if (IS_ERR(vma))
		return PTR_ERR(vma);

	intel_engine_pm_get(ce->engine);
	rq = intel_context_create_request(ce);
	intel_engine_pm_put(ce->engine);
	if (IS_ERR(rq)) {
		err = PTR_ERR(rq);
		goto err_vma;
	}

	err = wa_list_srm(rq, wal, vma);
	if (err)
		goto err_vma;

	i915_request_get(rq);
	i915_request_add(rq);
	if (i915_request_wait(rq, 0, HZ / 5) < 0) {
		err = -ETIME;
		goto err_rq;
	}

	results = i915_gem_object_pin_map(vma->obj, I915_MAP_WB);
	if (IS_ERR(results)) {
		err = PTR_ERR(results);
		goto err_rq;
	}

	err = 0;
	for (i = 0, wa = wal->list; i < wal->count; i++, wa++) {
		if (mcr_range(rq->i915, i915_mmio_reg_offset(wa->reg)))
			continue;

		if (!wa_verify(wa, results[i], wal->name, from))
			err = -ENXIO;
	}

	i915_gem_object_unpin_map(vma->obj);

err_rq:
	i915_request_put(rq);
err_vma:
	i915_vma_unpin(vma);
	i915_vma_put(vma);
	return err;
}

int intel_engine_verify_workarounds(struct intel_engine_cs *engine,
				    const char *from)
{
	return engine_wa_list_verify(engine->kernel_context,
				     &engine->wa_list,
				     from);
}

#if IS_ENABLED(CONFIG_DRM_I915_SELFTEST)
#include "selftest_workarounds.c"
#endif<|MERGE_RESOLUTION|>--- conflicted
+++ resolved
@@ -575,26 +575,10 @@
 static void tgl_ctx_workarounds_init(struct intel_engine_cs *engine,
 				     struct i915_wa_list *wal)
 {
-	u32 val;
-
 	/* Wa_1409142259:tgl */
 	WA_SET_BIT_MASKED(GEN11_COMMON_SLICE_CHICKEN3,
 			  GEN12_DISABLE_CPS_AWARE_COLOR_PIPE);
 
-<<<<<<< HEAD
-	/* Wa_1604555607:tgl */
-	val = intel_uncore_read(engine->uncore, FF_MODE2);
-	val &= ~FF_MODE2_TDS_TIMER_MASK;
-	val |= FF_MODE2_TDS_TIMER_128;
-	/*
-	 * FIXME: FF_MODE2 register is not readable till TGL B0. We can
-	 * enable verification of WA from the later steppings, which enables
-	 * the read of FF_MODE2.
-	 */
-	wa_add(wal, FF_MODE2, FF_MODE2_TDS_TIMER_MASK, val,
-	       IS_TGL_REVID(engine->i915, TGL_REVID_A0, TGL_REVID_A0) ? 0 :
-			    FF_MODE2_TDS_TIMER_MASK);
-=======
 	/*
 	 * Wa_1604555607:gen12 and Wa_1608008084:gen12
 	 * FF_MODE2 register will return the wrong value when read. The default
@@ -604,7 +588,6 @@
 	 */
 	wa_add(wal, FF_MODE2, FF_MODE2_TDS_TIMER_MASK,
 	       FF_MODE2_TDS_TIMER_128, 0);
->>>>>>> 77a36a3a
 }
 
 static void

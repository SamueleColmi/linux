--- conflicted
+++ resolved
@@ -75,13 +75,10 @@
 	  allocate memory from OCMEM based on performance, latency and power
 	  requirements. This is typically used by the GPU, camera/video, and
 	  audio components on some Snapdragon SoCs.
-<<<<<<< HEAD
-=======
 
 config QCOM_PDR_HELPERS
 	tristate
 	select QCOM_QMI_HELPERS
->>>>>>> 04d5ce62
 
 config QCOM_PM
 	bool "Qualcomm Power Management"

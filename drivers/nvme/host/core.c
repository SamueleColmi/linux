/*
 * NVM Express device driver
 * Copyright (c) 2011-2014, Intel Corporation.
 *
 * This program is free software; you can redistribute it and/or modify it
 * under the terms and conditions of the GNU General Public License,
 * version 2, as published by the Free Software Foundation.
 *
 * This program is distributed in the hope it will be useful, but WITHOUT
 * ANY WARRANTY; without even the implied warranty of MERCHANTABILITY or
 * FITNESS FOR A PARTICULAR PURPOSE.  See the GNU General Public License for
 * more details.
 */

#include <linux/blkdev.h>
#include <linux/blk-mq.h>
#include <linux/delay.h>
#include <linux/errno.h>
#include <linux/hdreg.h>
#include <linux/kernel.h>
#include <linux/module.h>
#include <linux/list_sort.h>
#include <linux/slab.h>
#include <linux/types.h>
#include <linux/pr.h>
#include <linux/ptrace.h>
#include <linux/nvme_ioctl.h>
#include <linux/t10-pi.h>
#include <linux/pm_qos.h>
#include <asm/unaligned.h>

#include "nvme.h"
#include "fabrics.h"

#define NVME_MINORS		(1U << MINORBITS)

unsigned char admin_timeout = 60;
module_param(admin_timeout, byte, 0644);
MODULE_PARM_DESC(admin_timeout, "timeout in seconds for admin commands");
EXPORT_SYMBOL_GPL(admin_timeout);

unsigned char nvme_io_timeout = 30;
module_param_named(io_timeout, nvme_io_timeout, byte, 0644);
MODULE_PARM_DESC(io_timeout, "timeout in seconds for I/O");
EXPORT_SYMBOL_GPL(nvme_io_timeout);

static unsigned char shutdown_timeout = 5;
module_param(shutdown_timeout, byte, 0644);
MODULE_PARM_DESC(shutdown_timeout, "timeout in seconds for controller shutdown");

static u8 nvme_max_retries = 5;
module_param_named(max_retries, nvme_max_retries, byte, 0644);
MODULE_PARM_DESC(max_retries, "max number of retries a command may have");

static int nvme_char_major;
module_param(nvme_char_major, int, 0);

static unsigned long default_ps_max_latency_us = 100000;
module_param(default_ps_max_latency_us, ulong, 0644);
MODULE_PARM_DESC(default_ps_max_latency_us,
		 "max power saving latency for new devices; use PM QOS to change per device");

static bool force_apst;
module_param(force_apst, bool, 0644);
MODULE_PARM_DESC(force_apst, "allow APST for newly enumerated devices even if quirked off");

static bool streams;
module_param(streams, bool, 0644);
MODULE_PARM_DESC(streams, "turn on support for Streams write directives");

struct workqueue_struct *nvme_wq;
EXPORT_SYMBOL_GPL(nvme_wq);

static LIST_HEAD(nvme_ctrl_list);
static DEFINE_SPINLOCK(dev_list_lock);

static struct class *nvme_class;

int nvme_reset_ctrl(struct nvme_ctrl *ctrl)
{
	if (!nvme_change_ctrl_state(ctrl, NVME_CTRL_RESETTING))
		return -EBUSY;
	if (!queue_work(nvme_wq, &ctrl->reset_work))
		return -EBUSY;
	return 0;
}
EXPORT_SYMBOL_GPL(nvme_reset_ctrl);

static int nvme_reset_ctrl_sync(struct nvme_ctrl *ctrl)
{
	int ret;

	ret = nvme_reset_ctrl(ctrl);
	if (!ret)
		flush_work(&ctrl->reset_work);
	return ret;
}

static blk_status_t nvme_error_status(struct request *req)
{
	switch (nvme_req(req)->status & 0x7ff) {
	case NVME_SC_SUCCESS:
		return BLK_STS_OK;
	case NVME_SC_CAP_EXCEEDED:
		return BLK_STS_NOSPC;
	case NVME_SC_ONCS_NOT_SUPPORTED:
		return BLK_STS_NOTSUPP;
	case NVME_SC_WRITE_FAULT:
	case NVME_SC_READ_ERROR:
	case NVME_SC_UNWRITTEN_BLOCK:
		return BLK_STS_MEDIUM;
	default:
		return BLK_STS_IOERR;
	}
}

static inline bool nvme_req_needs_retry(struct request *req)
{
	if (blk_noretry_request(req))
		return false;
	if (nvme_req(req)->status & NVME_SC_DNR)
		return false;
	if (jiffies - req->start_time >= req->timeout)
		return false;
	if (nvme_req(req)->retries >= nvme_max_retries)
		return false;
	return true;
}

void nvme_complete_rq(struct request *req)
{
	if (unlikely(nvme_req(req)->status && nvme_req_needs_retry(req))) {
		nvme_req(req)->retries++;
		blk_mq_requeue_request(req, true);
		return;
	}

	blk_mq_end_request(req, nvme_error_status(req));
}
EXPORT_SYMBOL_GPL(nvme_complete_rq);

void nvme_cancel_request(struct request *req, void *data, bool reserved)
{
	int status;

	if (!blk_mq_request_started(req))
		return;

	dev_dbg_ratelimited(((struct nvme_ctrl *) data)->device,
				"Cancelling I/O %d", req->tag);

	status = NVME_SC_ABORT_REQ;
	if (blk_queue_dying(req->q))
		status |= NVME_SC_DNR;
	nvme_req(req)->status = status;
	blk_mq_complete_request(req);

}
EXPORT_SYMBOL_GPL(nvme_cancel_request);

bool nvme_change_ctrl_state(struct nvme_ctrl *ctrl,
		enum nvme_ctrl_state new_state)
{
	enum nvme_ctrl_state old_state;
	bool changed = false;

	spin_lock_irq(&ctrl->lock);

	old_state = ctrl->state;
	switch (new_state) {
	case NVME_CTRL_LIVE:
		switch (old_state) {
		case NVME_CTRL_NEW:
		case NVME_CTRL_RESETTING:
		case NVME_CTRL_RECONNECTING:
			changed = true;
			/* FALLTHRU */
		default:
			break;
		}
		break;
	case NVME_CTRL_RESETTING:
		switch (old_state) {
		case NVME_CTRL_NEW:
		case NVME_CTRL_LIVE:
			changed = true;
			/* FALLTHRU */
		default:
			break;
		}
		break;
	case NVME_CTRL_RECONNECTING:
		switch (old_state) {
		case NVME_CTRL_LIVE:
			changed = true;
			/* FALLTHRU */
		default:
			break;
		}
		break;
	case NVME_CTRL_DELETING:
		switch (old_state) {
		case NVME_CTRL_LIVE:
		case NVME_CTRL_RESETTING:
		case NVME_CTRL_RECONNECTING:
			changed = true;
			/* FALLTHRU */
		default:
			break;
		}
		break;
	case NVME_CTRL_DEAD:
		switch (old_state) {
		case NVME_CTRL_DELETING:
			changed = true;
			/* FALLTHRU */
		default:
			break;
		}
		break;
	default:
		break;
	}

	if (changed)
		ctrl->state = new_state;

	spin_unlock_irq(&ctrl->lock);

	return changed;
}
EXPORT_SYMBOL_GPL(nvme_change_ctrl_state);

static void nvme_free_ns(struct kref *kref)
{
	struct nvme_ns *ns = container_of(kref, struct nvme_ns, kref);

	if (ns->ndev)
		nvme_nvm_unregister(ns);

	if (ns->disk) {
		spin_lock(&dev_list_lock);
		ns->disk->private_data = NULL;
		spin_unlock(&dev_list_lock);
	}

	put_disk(ns->disk);
	ida_simple_remove(&ns->ctrl->ns_ida, ns->instance);
	nvme_put_ctrl(ns->ctrl);
	kfree(ns);
}

static void nvme_put_ns(struct nvme_ns *ns)
{
	kref_put(&ns->kref, nvme_free_ns);
}

static struct nvme_ns *nvme_get_ns_from_disk(struct gendisk *disk)
{
	struct nvme_ns *ns;

	spin_lock(&dev_list_lock);
	ns = disk->private_data;
	if (ns) {
		if (!kref_get_unless_zero(&ns->kref))
			goto fail;
		if (!try_module_get(ns->ctrl->ops->module))
			goto fail_put_ns;
	}
	spin_unlock(&dev_list_lock);

	return ns;

fail_put_ns:
	kref_put(&ns->kref, nvme_free_ns);
fail:
	spin_unlock(&dev_list_lock);
	return NULL;
}

struct request *nvme_alloc_request(struct request_queue *q,
		struct nvme_command *cmd, unsigned int flags, int qid)
{
	unsigned op = nvme_is_write(cmd) ? REQ_OP_DRV_OUT : REQ_OP_DRV_IN;
	struct request *req;

	if (qid == NVME_QID_ANY) {
		req = blk_mq_alloc_request(q, op, flags);
	} else {
		req = blk_mq_alloc_request_hctx(q, op, flags,
				qid ? qid - 1 : 0);
	}
	if (IS_ERR(req))
		return req;

	req->cmd_flags |= REQ_FAILFAST_DRIVER;
	nvme_req(req)->cmd = cmd;

	return req;
}
EXPORT_SYMBOL_GPL(nvme_alloc_request);

static int nvme_toggle_streams(struct nvme_ctrl *ctrl, bool enable)
{
	struct nvme_command c;

	memset(&c, 0, sizeof(c));

	c.directive.opcode = nvme_admin_directive_send;
	c.directive.nsid = cpu_to_le32(0xffffffff);
	c.directive.doper = NVME_DIR_SND_ID_OP_ENABLE;
	c.directive.dtype = NVME_DIR_IDENTIFY;
	c.directive.tdtype = NVME_DIR_STREAMS;
	c.directive.endir = enable ? NVME_DIR_ENDIR : 0;

	return nvme_submit_sync_cmd(ctrl->admin_q, &c, NULL, 0);
}

static int nvme_disable_streams(struct nvme_ctrl *ctrl)
{
	return nvme_toggle_streams(ctrl, false);
}

static int nvme_enable_streams(struct nvme_ctrl *ctrl)
{
	return nvme_toggle_streams(ctrl, true);
}

static int nvme_get_stream_params(struct nvme_ctrl *ctrl,
				  struct streams_directive_params *s, u32 nsid)
{
	struct nvme_command c;

	memset(&c, 0, sizeof(c));
	memset(s, 0, sizeof(*s));

	c.directive.opcode = nvme_admin_directive_recv;
	c.directive.nsid = cpu_to_le32(nsid);
<<<<<<< HEAD
	c.directive.numd = cpu_to_le32(sizeof(*s));
=======
	c.directive.numd = cpu_to_le32((sizeof(*s) >> 2) - 1);
>>>>>>> edd03602
	c.directive.doper = NVME_DIR_RCV_ST_OP_PARAM;
	c.directive.dtype = NVME_DIR_STREAMS;

	return nvme_submit_sync_cmd(ctrl->admin_q, &c, s, sizeof(*s));
}

static int nvme_configure_directives(struct nvme_ctrl *ctrl)
{
	struct streams_directive_params s;
	int ret;

	if (!(ctrl->oacs & NVME_CTRL_OACS_DIRECTIVES))
		return 0;
	if (!streams)
		return 0;

	ret = nvme_enable_streams(ctrl);
	if (ret)
		return ret;

	ret = nvme_get_stream_params(ctrl, &s, 0xffffffff);
	if (ret)
		return ret;

	ctrl->nssa = le16_to_cpu(s.nssa);
	if (ctrl->nssa < BLK_MAX_WRITE_HINTS - 1) {
		dev_info(ctrl->device, "too few streams (%u) available\n",
					ctrl->nssa);
		nvme_disable_streams(ctrl);
		return 0;
	}

	ctrl->nr_streams = min_t(unsigned, ctrl->nssa, BLK_MAX_WRITE_HINTS - 1);
	dev_info(ctrl->device, "Using %u streams\n", ctrl->nr_streams);
	return 0;
}

/*
 * Check if 'req' has a write hint associated with it. If it does, assign
 * a valid namespace stream to the write.
 */
static void nvme_assign_write_stream(struct nvme_ctrl *ctrl,
				     struct request *req, u16 *control,
				     u32 *dsmgmt)
{
	enum rw_hint streamid = req->write_hint;

	if (streamid == WRITE_LIFE_NOT_SET || streamid == WRITE_LIFE_NONE)
		streamid = 0;
	else {
		streamid--;
		if (WARN_ON_ONCE(streamid > ctrl->nr_streams))
			return;

		*control |= NVME_RW_DTYPE_STREAMS;
		*dsmgmt |= streamid << 16;
	}

	if (streamid < ARRAY_SIZE(req->q->write_hints))
		req->q->write_hints[streamid] += blk_rq_bytes(req) >> 9;
}

static inline void nvme_setup_flush(struct nvme_ns *ns,
		struct nvme_command *cmnd)
{
	memset(cmnd, 0, sizeof(*cmnd));
	cmnd->common.opcode = nvme_cmd_flush;
	cmnd->common.nsid = cpu_to_le32(ns->ns_id);
}

static blk_status_t nvme_setup_discard(struct nvme_ns *ns, struct request *req,
		struct nvme_command *cmnd)
{
	unsigned short segments = blk_rq_nr_discard_segments(req), n = 0;
	struct nvme_dsm_range *range;
	struct bio *bio;

	range = kmalloc_array(segments, sizeof(*range), GFP_ATOMIC);
	if (!range)
		return BLK_STS_RESOURCE;

	__rq_for_each_bio(bio, req) {
		u64 slba = nvme_block_nr(ns, bio->bi_iter.bi_sector);
		u32 nlb = bio->bi_iter.bi_size >> ns->lba_shift;

		range[n].cattr = cpu_to_le32(0);
		range[n].nlb = cpu_to_le32(nlb);
		range[n].slba = cpu_to_le64(slba);
		n++;
	}

	if (WARN_ON_ONCE(n != segments)) {
		kfree(range);
		return BLK_STS_IOERR;
	}

	memset(cmnd, 0, sizeof(*cmnd));
	cmnd->dsm.opcode = nvme_cmd_dsm;
	cmnd->dsm.nsid = cpu_to_le32(ns->ns_id);
	cmnd->dsm.nr = cpu_to_le32(segments - 1);
	cmnd->dsm.attributes = cpu_to_le32(NVME_DSMGMT_AD);

	req->special_vec.bv_page = virt_to_page(range);
	req->special_vec.bv_offset = offset_in_page(range);
	req->special_vec.bv_len = sizeof(*range) * segments;
	req->rq_flags |= RQF_SPECIAL_PAYLOAD;

	return BLK_STS_OK;
}

static inline blk_status_t nvme_setup_rw(struct nvme_ns *ns,
		struct request *req, struct nvme_command *cmnd)
{
	struct nvme_ctrl *ctrl = ns->ctrl;
	u16 control = 0;
	u32 dsmgmt = 0;

	/*
	 * If formated with metadata, require the block layer provide a buffer
	 * unless this namespace is formated such that the metadata can be
	 * stripped/generated by the controller with PRACT=1.
	 */
	if (ns && ns->ms &&
	    (!ns->pi_type || ns->ms != sizeof(struct t10_pi_tuple)) &&
	    !blk_integrity_rq(req) && !blk_rq_is_passthrough(req))
		return BLK_STS_NOTSUPP;

	if (req->cmd_flags & REQ_FUA)
		control |= NVME_RW_FUA;
	if (req->cmd_flags & (REQ_FAILFAST_DEV | REQ_RAHEAD))
		control |= NVME_RW_LR;

	if (req->cmd_flags & REQ_RAHEAD)
		dsmgmt |= NVME_RW_DSM_FREQ_PREFETCH;

	memset(cmnd, 0, sizeof(*cmnd));
	cmnd->rw.opcode = (rq_data_dir(req) ? nvme_cmd_write : nvme_cmd_read);
	cmnd->rw.nsid = cpu_to_le32(ns->ns_id);
	cmnd->rw.slba = cpu_to_le64(nvme_block_nr(ns, blk_rq_pos(req)));
	cmnd->rw.length = cpu_to_le16((blk_rq_bytes(req) >> ns->lba_shift) - 1);

	if (req_op(req) == REQ_OP_WRITE && ctrl->nr_streams)
		nvme_assign_write_stream(ctrl, req, &control, &dsmgmt);

	if (ns->ms) {
		switch (ns->pi_type) {
		case NVME_NS_DPS_PI_TYPE3:
			control |= NVME_RW_PRINFO_PRCHK_GUARD;
			break;
		case NVME_NS_DPS_PI_TYPE1:
		case NVME_NS_DPS_PI_TYPE2:
			control |= NVME_RW_PRINFO_PRCHK_GUARD |
					NVME_RW_PRINFO_PRCHK_REF;
			cmnd->rw.reftag = cpu_to_le32(
					nvme_block_nr(ns, blk_rq_pos(req)));
			break;
		}
		if (!blk_integrity_rq(req))
			control |= NVME_RW_PRINFO_PRACT;
	}

	cmnd->rw.control = cpu_to_le16(control);
	cmnd->rw.dsmgmt = cpu_to_le32(dsmgmt);
	return 0;
}

blk_status_t nvme_setup_cmd(struct nvme_ns *ns, struct request *req,
		struct nvme_command *cmd)
{
	blk_status_t ret = BLK_STS_OK;

	if (!(req->rq_flags & RQF_DONTPREP)) {
		nvme_req(req)->retries = 0;
		nvme_req(req)->flags = 0;
		req->rq_flags |= RQF_DONTPREP;
	}

	switch (req_op(req)) {
	case REQ_OP_DRV_IN:
	case REQ_OP_DRV_OUT:
		memcpy(cmd, nvme_req(req)->cmd, sizeof(*cmd));
		break;
	case REQ_OP_FLUSH:
		nvme_setup_flush(ns, cmd);
		break;
	case REQ_OP_WRITE_ZEROES:
		/* currently only aliased to deallocate for a few ctrls: */
	case REQ_OP_DISCARD:
		ret = nvme_setup_discard(ns, req, cmd);
		break;
	case REQ_OP_READ:
	case REQ_OP_WRITE:
		ret = nvme_setup_rw(ns, req, cmd);
		break;
	default:
		WARN_ON_ONCE(1);
		return BLK_STS_IOERR;
	}

	cmd->common.command_id = req->tag;
	return ret;
}
EXPORT_SYMBOL_GPL(nvme_setup_cmd);

/*
 * Returns 0 on success.  If the result is negative, it's a Linux error code;
 * if the result is positive, it's an NVM Express status code
 */
int __nvme_submit_sync_cmd(struct request_queue *q, struct nvme_command *cmd,
		union nvme_result *result, void *buffer, unsigned bufflen,
		unsigned timeout, int qid, int at_head, int flags)
{
	struct request *req;
	int ret;

	req = nvme_alloc_request(q, cmd, flags, qid);
	if (IS_ERR(req))
		return PTR_ERR(req);

	req->timeout = timeout ? timeout : ADMIN_TIMEOUT;

	if (buffer && bufflen) {
		ret = blk_rq_map_kern(q, req, buffer, bufflen, GFP_KERNEL);
		if (ret)
			goto out;
	}

	blk_execute_rq(req->q, NULL, req, at_head);
	if (result)
		*result = nvme_req(req)->result;
	if (nvme_req(req)->flags & NVME_REQ_CANCELLED)
		ret = -EINTR;
	else
		ret = nvme_req(req)->status;
 out:
	blk_mq_free_request(req);
	return ret;
}
EXPORT_SYMBOL_GPL(__nvme_submit_sync_cmd);

int nvme_submit_sync_cmd(struct request_queue *q, struct nvme_command *cmd,
		void *buffer, unsigned bufflen)
{
	return __nvme_submit_sync_cmd(q, cmd, NULL, buffer, bufflen, 0,
			NVME_QID_ANY, 0, 0);
}
EXPORT_SYMBOL_GPL(nvme_submit_sync_cmd);

int __nvme_submit_user_cmd(struct request_queue *q, struct nvme_command *cmd,
		void __user *ubuffer, unsigned bufflen,
		void __user *meta_buffer, unsigned meta_len, u32 meta_seed,
		u32 *result, unsigned timeout)
{
	bool write = nvme_is_write(cmd);
	struct nvme_ns *ns = q->queuedata;
	struct gendisk *disk = ns ? ns->disk : NULL;
	struct request *req;
	struct bio *bio = NULL;
	void *meta = NULL;
	int ret;

	req = nvme_alloc_request(q, cmd, 0, NVME_QID_ANY);
	if (IS_ERR(req))
		return PTR_ERR(req);

	req->timeout = timeout ? timeout : ADMIN_TIMEOUT;

	if (ubuffer && bufflen) {
		ret = blk_rq_map_user(q, req, NULL, ubuffer, bufflen,
				GFP_KERNEL);
		if (ret)
			goto out;
		bio = req->bio;

		if (!disk)
			goto submit;
		bio->bi_bdev = bdget_disk(disk, 0);
		if (!bio->bi_bdev) {
			ret = -ENODEV;
			goto out_unmap;
		}

		if (meta_buffer && meta_len) {
			struct bio_integrity_payload *bip;

			meta = kmalloc(meta_len, GFP_KERNEL);
			if (!meta) {
				ret = -ENOMEM;
				goto out_unmap;
			}

			if (write) {
				if (copy_from_user(meta, meta_buffer,
						meta_len)) {
					ret = -EFAULT;
					goto out_free_meta;
				}
			}

			bip = bio_integrity_alloc(bio, GFP_KERNEL, 1);
			if (IS_ERR(bip)) {
				ret = PTR_ERR(bip);
				goto out_free_meta;
			}

			bip->bip_iter.bi_size = meta_len;
			bip->bip_iter.bi_sector = meta_seed;

			ret = bio_integrity_add_page(bio, virt_to_page(meta),
					meta_len, offset_in_page(meta));
			if (ret != meta_len) {
				ret = -ENOMEM;
				goto out_free_meta;
			}
		}
	}
 submit:
	blk_execute_rq(req->q, disk, req, 0);
	if (nvme_req(req)->flags & NVME_REQ_CANCELLED)
		ret = -EINTR;
	else
		ret = nvme_req(req)->status;
	if (result)
		*result = le32_to_cpu(nvme_req(req)->result.u32);
	if (meta && !ret && !write) {
		if (copy_to_user(meta_buffer, meta, meta_len))
			ret = -EFAULT;
	}
 out_free_meta:
	kfree(meta);
 out_unmap:
	if (bio) {
		if (disk && bio->bi_bdev)
			bdput(bio->bi_bdev);
		blk_rq_unmap_user(bio);
	}
 out:
	blk_mq_free_request(req);
	return ret;
}

int nvme_submit_user_cmd(struct request_queue *q, struct nvme_command *cmd,
		void __user *ubuffer, unsigned bufflen, u32 *result,
		unsigned timeout)
{
	return __nvme_submit_user_cmd(q, cmd, ubuffer, bufflen, NULL, 0, 0,
			result, timeout);
}

static void nvme_keep_alive_end_io(struct request *rq, blk_status_t status)
{
	struct nvme_ctrl *ctrl = rq->end_io_data;

	blk_mq_free_request(rq);

	if (status) {
		dev_err(ctrl->device,
			"failed nvme_keep_alive_end_io error=%d\n",
				status);
		return;
	}

	schedule_delayed_work(&ctrl->ka_work, ctrl->kato * HZ);
}

static int nvme_keep_alive(struct nvme_ctrl *ctrl)
{
	struct nvme_command c;
	struct request *rq;

	memset(&c, 0, sizeof(c));
	c.common.opcode = nvme_admin_keep_alive;

	rq = nvme_alloc_request(ctrl->admin_q, &c, BLK_MQ_REQ_RESERVED,
			NVME_QID_ANY);
	if (IS_ERR(rq))
		return PTR_ERR(rq);

	rq->timeout = ctrl->kato * HZ;
	rq->end_io_data = ctrl;

	blk_execute_rq_nowait(rq->q, NULL, rq, 0, nvme_keep_alive_end_io);

	return 0;
}

static void nvme_keep_alive_work(struct work_struct *work)
{
	struct nvme_ctrl *ctrl = container_of(to_delayed_work(work),
			struct nvme_ctrl, ka_work);

	if (nvme_keep_alive(ctrl)) {
		/* allocation failure, reset the controller */
		dev_err(ctrl->device, "keep-alive failed\n");
		nvme_reset_ctrl(ctrl);
		return;
	}
}

void nvme_start_keep_alive(struct nvme_ctrl *ctrl)
{
	if (unlikely(ctrl->kato == 0))
		return;

	INIT_DELAYED_WORK(&ctrl->ka_work, nvme_keep_alive_work);
	schedule_delayed_work(&ctrl->ka_work, ctrl->kato * HZ);
}
EXPORT_SYMBOL_GPL(nvme_start_keep_alive);

void nvme_stop_keep_alive(struct nvme_ctrl *ctrl)
{
	if (unlikely(ctrl->kato == 0))
		return;

	cancel_delayed_work_sync(&ctrl->ka_work);
}
EXPORT_SYMBOL_GPL(nvme_stop_keep_alive);

static int nvme_identify_ctrl(struct nvme_ctrl *dev, struct nvme_id_ctrl **id)
{
	struct nvme_command c = { };
	int error;

	/* gcc-4.4.4 (at least) has issues with initializers and anon unions */
	c.identify.opcode = nvme_admin_identify;
	c.identify.cns = NVME_ID_CNS_CTRL;

	*id = kmalloc(sizeof(struct nvme_id_ctrl), GFP_KERNEL);
	if (!*id)
		return -ENOMEM;

	error = nvme_submit_sync_cmd(dev->admin_q, &c, *id,
			sizeof(struct nvme_id_ctrl));
	if (error)
		kfree(*id);
	return error;
}

static int nvme_identify_ns_descs(struct nvme_ns *ns, unsigned nsid)
{
	struct nvme_command c = { };
	int status;
	void *data;
	int pos;
	int len;

	c.identify.opcode = nvme_admin_identify;
	c.identify.nsid = cpu_to_le32(nsid);
	c.identify.cns = NVME_ID_CNS_NS_DESC_LIST;

	data = kzalloc(NVME_IDENTIFY_DATA_SIZE, GFP_KERNEL);
	if (!data)
		return -ENOMEM;

	status = nvme_submit_sync_cmd(ns->ctrl->admin_q, &c, data,
				      NVME_IDENTIFY_DATA_SIZE);
	if (status)
		goto free_data;

	for (pos = 0; pos < NVME_IDENTIFY_DATA_SIZE; pos += len) {
		struct nvme_ns_id_desc *cur = data + pos;

		if (cur->nidl == 0)
			break;

		switch (cur->nidt) {
		case NVME_NIDT_EUI64:
			if (cur->nidl != NVME_NIDT_EUI64_LEN) {
				dev_warn(ns->ctrl->device,
					 "ctrl returned bogus length: %d for NVME_NIDT_EUI64\n",
					 cur->nidl);
				goto free_data;
			}
			len = NVME_NIDT_EUI64_LEN;
			memcpy(ns->eui, data + pos + sizeof(*cur), len);
			break;
		case NVME_NIDT_NGUID:
			if (cur->nidl != NVME_NIDT_NGUID_LEN) {
				dev_warn(ns->ctrl->device,
					 "ctrl returned bogus length: %d for NVME_NIDT_NGUID\n",
					 cur->nidl);
				goto free_data;
			}
			len = NVME_NIDT_NGUID_LEN;
			memcpy(ns->nguid, data + pos + sizeof(*cur), len);
			break;
		case NVME_NIDT_UUID:
			if (cur->nidl != NVME_NIDT_UUID_LEN) {
				dev_warn(ns->ctrl->device,
					 "ctrl returned bogus length: %d for NVME_NIDT_UUID\n",
					 cur->nidl);
				goto free_data;
			}
			len = NVME_NIDT_UUID_LEN;
			uuid_copy(&ns->uuid, data + pos + sizeof(*cur));
			break;
		default:
			/* Skip unnkown types */
			len = cur->nidl;
			break;
		}

		len += sizeof(*cur);
	}
free_data:
	kfree(data);
	return status;
}

static int nvme_identify_ns_list(struct nvme_ctrl *dev, unsigned nsid, __le32 *ns_list)
{
	struct nvme_command c = { };

	c.identify.opcode = nvme_admin_identify;
	c.identify.cns = NVME_ID_CNS_NS_ACTIVE_LIST;
	c.identify.nsid = cpu_to_le32(nsid);
	return nvme_submit_sync_cmd(dev->admin_q, &c, ns_list, 0x1000);
}

static int nvme_identify_ns(struct nvme_ctrl *dev, unsigned nsid,
		struct nvme_id_ns **id)
{
	struct nvme_command c = { };
	int error;

	/* gcc-4.4.4 (at least) has issues with initializers and anon unions */
	c.identify.opcode = nvme_admin_identify;
	c.identify.nsid = cpu_to_le32(nsid);
	c.identify.cns = NVME_ID_CNS_NS;

	*id = kmalloc(sizeof(struct nvme_id_ns), GFP_KERNEL);
	if (!*id)
		return -ENOMEM;

	error = nvme_submit_sync_cmd(dev->admin_q, &c, *id,
			sizeof(struct nvme_id_ns));
	if (error)
		kfree(*id);
	return error;
}

static int nvme_set_features(struct nvme_ctrl *dev, unsigned fid, unsigned dword11,
		      void *buffer, size_t buflen, u32 *result)
{
	struct nvme_command c;
	union nvme_result res;
	int ret;

	memset(&c, 0, sizeof(c));
	c.features.opcode = nvme_admin_set_features;
	c.features.fid = cpu_to_le32(fid);
	c.features.dword11 = cpu_to_le32(dword11);

	ret = __nvme_submit_sync_cmd(dev->admin_q, &c, &res,
			buffer, buflen, 0, NVME_QID_ANY, 0, 0);
	if (ret >= 0 && result)
		*result = le32_to_cpu(res.u32);
	return ret;
}

int nvme_set_queue_count(struct nvme_ctrl *ctrl, int *count)
{
	u32 q_count = (*count - 1) | ((*count - 1) << 16);
	u32 result;
	int status, nr_io_queues;

	status = nvme_set_features(ctrl, NVME_FEAT_NUM_QUEUES, q_count, NULL, 0,
			&result);
	if (status < 0)
		return status;

	/*
	 * Degraded controllers might return an error when setting the queue
	 * count.  We still want to be able to bring them online and offer
	 * access to the admin queue, as that might be only way to fix them up.
	 */
	if (status > 0) {
		dev_err(ctrl->device, "Could not set queue count (%d)\n", status);
		*count = 0;
	} else {
		nr_io_queues = min(result & 0xffff, result >> 16) + 1;
		*count = min(*count, nr_io_queues);
	}

	return 0;
}
EXPORT_SYMBOL_GPL(nvme_set_queue_count);

static int nvme_submit_io(struct nvme_ns *ns, struct nvme_user_io __user *uio)
{
	struct nvme_user_io io;
	struct nvme_command c;
	unsigned length, meta_len;
	void __user *metadata;

	if (copy_from_user(&io, uio, sizeof(io)))
		return -EFAULT;
	if (io.flags)
		return -EINVAL;

	switch (io.opcode) {
	case nvme_cmd_write:
	case nvme_cmd_read:
	case nvme_cmd_compare:
		break;
	default:
		return -EINVAL;
	}

	length = (io.nblocks + 1) << ns->lba_shift;
	meta_len = (io.nblocks + 1) * ns->ms;
	metadata = (void __user *)(uintptr_t)io.metadata;

	if (ns->ext) {
		length += meta_len;
		meta_len = 0;
	} else if (meta_len) {
		if ((io.metadata & 3) || !io.metadata)
			return -EINVAL;
	}

	memset(&c, 0, sizeof(c));
	c.rw.opcode = io.opcode;
	c.rw.flags = io.flags;
	c.rw.nsid = cpu_to_le32(ns->ns_id);
	c.rw.slba = cpu_to_le64(io.slba);
	c.rw.length = cpu_to_le16(io.nblocks);
	c.rw.control = cpu_to_le16(io.control);
	c.rw.dsmgmt = cpu_to_le32(io.dsmgmt);
	c.rw.reftag = cpu_to_le32(io.reftag);
	c.rw.apptag = cpu_to_le16(io.apptag);
	c.rw.appmask = cpu_to_le16(io.appmask);

	return __nvme_submit_user_cmd(ns->queue, &c,
			(void __user *)(uintptr_t)io.addr, length,
			metadata, meta_len, io.slba, NULL, 0);
}

static int nvme_user_cmd(struct nvme_ctrl *ctrl, struct nvme_ns *ns,
			struct nvme_passthru_cmd __user *ucmd)
{
	struct nvme_passthru_cmd cmd;
	struct nvme_command c;
	unsigned timeout = 0;
	int status;

	if (!capable(CAP_SYS_ADMIN))
		return -EACCES;
	if (copy_from_user(&cmd, ucmd, sizeof(cmd)))
		return -EFAULT;
	if (cmd.flags)
		return -EINVAL;

	memset(&c, 0, sizeof(c));
	c.common.opcode = cmd.opcode;
	c.common.flags = cmd.flags;
	c.common.nsid = cpu_to_le32(cmd.nsid);
	c.common.cdw2[0] = cpu_to_le32(cmd.cdw2);
	c.common.cdw2[1] = cpu_to_le32(cmd.cdw3);
	c.common.cdw10[0] = cpu_to_le32(cmd.cdw10);
	c.common.cdw10[1] = cpu_to_le32(cmd.cdw11);
	c.common.cdw10[2] = cpu_to_le32(cmd.cdw12);
	c.common.cdw10[3] = cpu_to_le32(cmd.cdw13);
	c.common.cdw10[4] = cpu_to_le32(cmd.cdw14);
	c.common.cdw10[5] = cpu_to_le32(cmd.cdw15);

	if (cmd.timeout_ms)
		timeout = msecs_to_jiffies(cmd.timeout_ms);

	status = nvme_submit_user_cmd(ns ? ns->queue : ctrl->admin_q, &c,
			(void __user *)(uintptr_t)cmd.addr, cmd.data_len,
			&cmd.result, timeout);
	if (status >= 0) {
		if (put_user(cmd.result, &ucmd->result))
			return -EFAULT;
	}

	return status;
}

static int nvme_ioctl(struct block_device *bdev, fmode_t mode,
		unsigned int cmd, unsigned long arg)
{
	struct nvme_ns *ns = bdev->bd_disk->private_data;

	switch (cmd) {
	case NVME_IOCTL_ID:
		force_successful_syscall_return();
		return ns->ns_id;
	case NVME_IOCTL_ADMIN_CMD:
		return nvme_user_cmd(ns->ctrl, NULL, (void __user *)arg);
	case NVME_IOCTL_IO_CMD:
		return nvme_user_cmd(ns->ctrl, ns, (void __user *)arg);
	case NVME_IOCTL_SUBMIT_IO:
		return nvme_submit_io(ns, (void __user *)arg);
	default:
#ifdef CONFIG_NVM
		if (ns->ndev)
			return nvme_nvm_ioctl(ns, cmd, arg);
#endif
		if (is_sed_ioctl(cmd))
			return sed_ioctl(ns->ctrl->opal_dev, cmd,
					 (void __user *) arg);
		return -ENOTTY;
	}
}

#ifdef CONFIG_COMPAT
static int nvme_compat_ioctl(struct block_device *bdev, fmode_t mode,
			unsigned int cmd, unsigned long arg)
{
	return nvme_ioctl(bdev, mode, cmd, arg);
}
#else
#define nvme_compat_ioctl	NULL
#endif

static int nvme_open(struct block_device *bdev, fmode_t mode)
{
	return nvme_get_ns_from_disk(bdev->bd_disk) ? 0 : -ENXIO;
}

static void nvme_release(struct gendisk *disk, fmode_t mode)
{
	struct nvme_ns *ns = disk->private_data;

	module_put(ns->ctrl->ops->module);
	nvme_put_ns(ns);
}

static int nvme_getgeo(struct block_device *bdev, struct hd_geometry *geo)
{
	/* some standard values */
	geo->heads = 1 << 6;
	geo->sectors = 1 << 5;
	geo->cylinders = get_capacity(bdev->bd_disk) >> 11;
	return 0;
}

#ifdef CONFIG_BLK_DEV_INTEGRITY
static void nvme_prep_integrity(struct gendisk *disk, struct nvme_id_ns *id,
		u16 bs)
{
	struct nvme_ns *ns = disk->private_data;
	u16 old_ms = ns->ms;
	u8 pi_type = 0;

	ns->ms = le16_to_cpu(id->lbaf[id->flbas & NVME_NS_FLBAS_LBA_MASK].ms);
	ns->ext = ns->ms && (id->flbas & NVME_NS_FLBAS_META_EXT);

	/* PI implementation requires metadata equal t10 pi tuple size */
	if (ns->ms == sizeof(struct t10_pi_tuple))
		pi_type = id->dps & NVME_NS_DPS_PI_MASK;

	if (blk_get_integrity(disk) &&
	    (ns->pi_type != pi_type || ns->ms != old_ms ||
	     bs != queue_logical_block_size(disk->queue) ||
	     (ns->ms && ns->ext)))
		blk_integrity_unregister(disk);

	ns->pi_type = pi_type;
}

static void nvme_init_integrity(struct nvme_ns *ns)
{
	struct blk_integrity integrity;

	memset(&integrity, 0, sizeof(integrity));
	switch (ns->pi_type) {
	case NVME_NS_DPS_PI_TYPE3:
		integrity.profile = &t10_pi_type3_crc;
		integrity.tag_size = sizeof(u16) + sizeof(u32);
		integrity.flags |= BLK_INTEGRITY_DEVICE_CAPABLE;
		break;
	case NVME_NS_DPS_PI_TYPE1:
	case NVME_NS_DPS_PI_TYPE2:
		integrity.profile = &t10_pi_type1_crc;
		integrity.tag_size = sizeof(u16);
		integrity.flags |= BLK_INTEGRITY_DEVICE_CAPABLE;
		break;
	default:
		integrity.profile = NULL;
		break;
	}
	integrity.tuple_size = ns->ms;
	blk_integrity_register(ns->disk, &integrity);
	blk_queue_max_integrity_segments(ns->queue, 1);
}
#else
static void nvme_prep_integrity(struct gendisk *disk, struct nvme_id_ns *id,
		u16 bs)
{
}
static void nvme_init_integrity(struct nvme_ns *ns)
{
}
#endif /* CONFIG_BLK_DEV_INTEGRITY */

static void nvme_set_chunk_size(struct nvme_ns *ns)
{
	u32 chunk_size = (((u32)ns->noiob) << (ns->lba_shift - 9));
	blk_queue_chunk_sectors(ns->queue, rounddown_pow_of_two(chunk_size));
}

static void nvme_config_discard(struct nvme_ns *ns)
{
	struct nvme_ctrl *ctrl = ns->ctrl;
	u32 logical_block_size = queue_logical_block_size(ns->queue);

	BUILD_BUG_ON(PAGE_SIZE / sizeof(struct nvme_dsm_range) <
			NVME_DSM_MAX_RANGES);

	if (ctrl->nr_streams && ns->sws && ns->sgs) {
		unsigned int sz = logical_block_size * ns->sws * ns->sgs;

		ns->queue->limits.discard_alignment = sz;
		ns->queue->limits.discard_granularity = sz;
	} else {
		ns->queue->limits.discard_alignment = logical_block_size;
		ns->queue->limits.discard_granularity = logical_block_size;
	}
	blk_queue_max_discard_sectors(ns->queue, UINT_MAX);
	blk_queue_max_discard_segments(ns->queue, NVME_DSM_MAX_RANGES);
	queue_flag_set_unlocked(QUEUE_FLAG_DISCARD, ns->queue);

	if (ctrl->quirks & NVME_QUIRK_DEALLOCATE_ZEROES)
		blk_queue_max_write_zeroes_sectors(ns->queue, UINT_MAX);
}

static int nvme_revalidate_ns(struct nvme_ns *ns, struct nvme_id_ns **id)
{
	if (nvme_identify_ns(ns->ctrl, ns->ns_id, id)) {
		dev_warn(ns->ctrl->dev, "%s: Identify failure\n", __func__);
		return -ENODEV;
	}

	if ((*id)->ncap == 0) {
		kfree(*id);
		return -ENODEV;
	}

	if (ns->ctrl->vs >= NVME_VS(1, 1, 0))
		memcpy(ns->eui, (*id)->eui64, sizeof(ns->eui));
	if (ns->ctrl->vs >= NVME_VS(1, 2, 0))
		memcpy(ns->nguid, (*id)->nguid, sizeof(ns->nguid));
	if (ns->ctrl->vs >= NVME_VS(1, 3, 0)) {
		 /* Don't treat error as fatal we potentially
		  * already have a NGUID or EUI-64
		  */
		if (nvme_identify_ns_descs(ns, ns->ns_id))
			dev_warn(ns->ctrl->device,
				 "%s: Identify Descriptors failed\n", __func__);
	}

	return 0;
}

static void __nvme_revalidate_disk(struct gendisk *disk, struct nvme_id_ns *id)
{
	struct nvme_ns *ns = disk->private_data;
	struct nvme_ctrl *ctrl = ns->ctrl;
	u16 bs;

	/*
	 * If identify namespace failed, use default 512 byte block size so
	 * block layer can use before failing read/write for 0 capacity.
	 */
	ns->lba_shift = id->lbaf[id->flbas & NVME_NS_FLBAS_LBA_MASK].ds;
	if (ns->lba_shift == 0)
		ns->lba_shift = 9;
	bs = 1 << ns->lba_shift;
	ns->noiob = le16_to_cpu(id->noiob);

	blk_mq_freeze_queue(disk->queue);

	if (ctrl->ops->flags & NVME_F_METADATA_SUPPORTED)
		nvme_prep_integrity(disk, id, bs);
	blk_queue_logical_block_size(ns->queue, bs);
	if (ns->noiob)
		nvme_set_chunk_size(ns);
	if (ns->ms && !blk_get_integrity(disk) && !ns->ext)
		nvme_init_integrity(ns);
	if (ns->ms && !(ns->ms == 8 && ns->pi_type) && !blk_get_integrity(disk))
		set_capacity(disk, 0);
	else
		set_capacity(disk, le64_to_cpup(&id->nsze) << (ns->lba_shift - 9));

	if (ctrl->oncs & NVME_CTRL_ONCS_DSM)
		nvme_config_discard(ns);
	blk_mq_unfreeze_queue(disk->queue);
}

static int nvme_revalidate_disk(struct gendisk *disk)
{
	struct nvme_ns *ns = disk->private_data;
	struct nvme_id_ns *id = NULL;
	int ret;

	if (test_bit(NVME_NS_DEAD, &ns->flags)) {
		set_capacity(disk, 0);
		return -ENODEV;
	}

	ret = nvme_revalidate_ns(ns, &id);
	if (ret)
		return ret;

	__nvme_revalidate_disk(disk, id);
	kfree(id);

	return 0;
}

static char nvme_pr_type(enum pr_type type)
{
	switch (type) {
	case PR_WRITE_EXCLUSIVE:
		return 1;
	case PR_EXCLUSIVE_ACCESS:
		return 2;
	case PR_WRITE_EXCLUSIVE_REG_ONLY:
		return 3;
	case PR_EXCLUSIVE_ACCESS_REG_ONLY:
		return 4;
	case PR_WRITE_EXCLUSIVE_ALL_REGS:
		return 5;
	case PR_EXCLUSIVE_ACCESS_ALL_REGS:
		return 6;
	default:
		return 0;
	}
};

static int nvme_pr_command(struct block_device *bdev, u32 cdw10,
				u64 key, u64 sa_key, u8 op)
{
	struct nvme_ns *ns = bdev->bd_disk->private_data;
	struct nvme_command c;
	u8 data[16] = { 0, };

	put_unaligned_le64(key, &data[0]);
	put_unaligned_le64(sa_key, &data[8]);

	memset(&c, 0, sizeof(c));
	c.common.opcode = op;
	c.common.nsid = cpu_to_le32(ns->ns_id);
	c.common.cdw10[0] = cpu_to_le32(cdw10);

	return nvme_submit_sync_cmd(ns->queue, &c, data, 16);
}

static int nvme_pr_register(struct block_device *bdev, u64 old,
		u64 new, unsigned flags)
{
	u32 cdw10;

	if (flags & ~PR_FL_IGNORE_KEY)
		return -EOPNOTSUPP;

	cdw10 = old ? 2 : 0;
	cdw10 |= (flags & PR_FL_IGNORE_KEY) ? 1 << 3 : 0;
	cdw10 |= (1 << 30) | (1 << 31); /* PTPL=1 */
	return nvme_pr_command(bdev, cdw10, old, new, nvme_cmd_resv_register);
}

static int nvme_pr_reserve(struct block_device *bdev, u64 key,
		enum pr_type type, unsigned flags)
{
	u32 cdw10;

	if (flags & ~PR_FL_IGNORE_KEY)
		return -EOPNOTSUPP;

	cdw10 = nvme_pr_type(type) << 8;
	cdw10 |= ((flags & PR_FL_IGNORE_KEY) ? 1 << 3 : 0);
	return nvme_pr_command(bdev, cdw10, key, 0, nvme_cmd_resv_acquire);
}

static int nvme_pr_preempt(struct block_device *bdev, u64 old, u64 new,
		enum pr_type type, bool abort)
{
	u32 cdw10 = nvme_pr_type(type) << 8 | abort ? 2 : 1;
	return nvme_pr_command(bdev, cdw10, old, new, nvme_cmd_resv_acquire);
}

static int nvme_pr_clear(struct block_device *bdev, u64 key)
{
	u32 cdw10 = 1 | (key ? 1 << 3 : 0);
	return nvme_pr_command(bdev, cdw10, key, 0, nvme_cmd_resv_register);
}

static int nvme_pr_release(struct block_device *bdev, u64 key, enum pr_type type)
{
	u32 cdw10 = nvme_pr_type(type) << 8 | key ? 1 << 3 : 0;
	return nvme_pr_command(bdev, cdw10, key, 0, nvme_cmd_resv_release);
}

static const struct pr_ops nvme_pr_ops = {
	.pr_register	= nvme_pr_register,
	.pr_reserve	= nvme_pr_reserve,
	.pr_release	= nvme_pr_release,
	.pr_preempt	= nvme_pr_preempt,
	.pr_clear	= nvme_pr_clear,
};

#ifdef CONFIG_BLK_SED_OPAL
int nvme_sec_submit(void *data, u16 spsp, u8 secp, void *buffer, size_t len,
		bool send)
{
	struct nvme_ctrl *ctrl = data;
	struct nvme_command cmd;

	memset(&cmd, 0, sizeof(cmd));
	if (send)
		cmd.common.opcode = nvme_admin_security_send;
	else
		cmd.common.opcode = nvme_admin_security_recv;
	cmd.common.nsid = 0;
	cmd.common.cdw10[0] = cpu_to_le32(((u32)secp) << 24 | ((u32)spsp) << 8);
	cmd.common.cdw10[1] = cpu_to_le32(len);

	return __nvme_submit_sync_cmd(ctrl->admin_q, &cmd, NULL, buffer, len,
				      ADMIN_TIMEOUT, NVME_QID_ANY, 1, 0);
}
EXPORT_SYMBOL_GPL(nvme_sec_submit);
#endif /* CONFIG_BLK_SED_OPAL */

static const struct block_device_operations nvme_fops = {
	.owner		= THIS_MODULE,
	.ioctl		= nvme_ioctl,
	.compat_ioctl	= nvme_compat_ioctl,
	.open		= nvme_open,
	.release	= nvme_release,
	.getgeo		= nvme_getgeo,
	.revalidate_disk= nvme_revalidate_disk,
	.pr_ops		= &nvme_pr_ops,
};

static int nvme_wait_ready(struct nvme_ctrl *ctrl, u64 cap, bool enabled)
{
	unsigned long timeout =
		((NVME_CAP_TIMEOUT(cap) + 1) * HZ / 2) + jiffies;
	u32 csts, bit = enabled ? NVME_CSTS_RDY : 0;
	int ret;

	while ((ret = ctrl->ops->reg_read32(ctrl, NVME_REG_CSTS, &csts)) == 0) {
		if (csts == ~0)
			return -ENODEV;
		if ((csts & NVME_CSTS_RDY) == bit)
			break;

		msleep(100);
		if (fatal_signal_pending(current))
			return -EINTR;
		if (time_after(jiffies, timeout)) {
			dev_err(ctrl->device,
				"Device not ready; aborting %s\n", enabled ?
						"initialisation" : "reset");
			return -ENODEV;
		}
	}

	return ret;
}

/*
 * If the device has been passed off to us in an enabled state, just clear
 * the enabled bit.  The spec says we should set the 'shutdown notification
 * bits', but doing so may cause the device to complete commands to the
 * admin queue ... and we don't know what memory that might be pointing at!
 */
int nvme_disable_ctrl(struct nvme_ctrl *ctrl, u64 cap)
{
	int ret;

	ctrl->ctrl_config &= ~NVME_CC_SHN_MASK;
	ctrl->ctrl_config &= ~NVME_CC_ENABLE;

	ret = ctrl->ops->reg_write32(ctrl, NVME_REG_CC, ctrl->ctrl_config);
	if (ret)
		return ret;

	if (ctrl->quirks & NVME_QUIRK_DELAY_BEFORE_CHK_RDY)
		msleep(NVME_QUIRK_DELAY_AMOUNT);

	return nvme_wait_ready(ctrl, cap, false);
}
EXPORT_SYMBOL_GPL(nvme_disable_ctrl);

int nvme_enable_ctrl(struct nvme_ctrl *ctrl, u64 cap)
{
	/*
	 * Default to a 4K page size, with the intention to update this
	 * path in the future to accomodate architectures with differing
	 * kernel and IO page sizes.
	 */
	unsigned dev_page_min = NVME_CAP_MPSMIN(cap) + 12, page_shift = 12;
	int ret;

	if (page_shift < dev_page_min) {
		dev_err(ctrl->device,
			"Minimum device page size %u too large for host (%u)\n",
			1 << dev_page_min, 1 << page_shift);
		return -ENODEV;
	}

	ctrl->page_size = 1 << page_shift;

	ctrl->ctrl_config = NVME_CC_CSS_NVM;
	ctrl->ctrl_config |= (page_shift - 12) << NVME_CC_MPS_SHIFT;
	ctrl->ctrl_config |= NVME_CC_ARB_RR | NVME_CC_SHN_NONE;
	ctrl->ctrl_config |= NVME_CC_IOSQES | NVME_CC_IOCQES;
	ctrl->ctrl_config |= NVME_CC_ENABLE;

	ret = ctrl->ops->reg_write32(ctrl, NVME_REG_CC, ctrl->ctrl_config);
	if (ret)
		return ret;
	return nvme_wait_ready(ctrl, cap, true);
}
EXPORT_SYMBOL_GPL(nvme_enable_ctrl);

int nvme_shutdown_ctrl(struct nvme_ctrl *ctrl)
{
	unsigned long timeout = jiffies + (shutdown_timeout * HZ);
	u32 csts;
	int ret;

	ctrl->ctrl_config &= ~NVME_CC_SHN_MASK;
	ctrl->ctrl_config |= NVME_CC_SHN_NORMAL;

	ret = ctrl->ops->reg_write32(ctrl, NVME_REG_CC, ctrl->ctrl_config);
	if (ret)
		return ret;

	while ((ret = ctrl->ops->reg_read32(ctrl, NVME_REG_CSTS, &csts)) == 0) {
		if ((csts & NVME_CSTS_SHST_MASK) == NVME_CSTS_SHST_CMPLT)
			break;

		msleep(100);
		if (fatal_signal_pending(current))
			return -EINTR;
		if (time_after(jiffies, timeout)) {
			dev_err(ctrl->device,
				"Device shutdown incomplete; abort shutdown\n");
			return -ENODEV;
		}
	}

	return ret;
}
EXPORT_SYMBOL_GPL(nvme_shutdown_ctrl);

static void nvme_set_queue_limits(struct nvme_ctrl *ctrl,
		struct request_queue *q)
{
	bool vwc = false;

	if (ctrl->max_hw_sectors) {
		u32 max_segments =
			(ctrl->max_hw_sectors / (ctrl->page_size >> 9)) + 1;

		blk_queue_max_hw_sectors(q, ctrl->max_hw_sectors);
		blk_queue_max_segments(q, min_t(u32, max_segments, USHRT_MAX));
	}
	if (ctrl->quirks & NVME_QUIRK_STRIPE_SIZE)
		blk_queue_chunk_sectors(q, ctrl->max_hw_sectors);
	blk_queue_virt_boundary(q, ctrl->page_size - 1);
	if (ctrl->vwc & NVME_CTRL_VWC_PRESENT)
		vwc = true;
	blk_queue_write_cache(q, vwc, vwc);
}

static int nvme_configure_apst(struct nvme_ctrl *ctrl)
{
	/*
	 * APST (Autonomous Power State Transition) lets us program a
	 * table of power state transitions that the controller will
	 * perform automatically.  We configure it with a simple
	 * heuristic: we are willing to spend at most 2% of the time
	 * transitioning between power states.  Therefore, when running
	 * in any given state, we will enter the next lower-power
	 * non-operational state after waiting 50 * (enlat + exlat)
	 * microseconds, as long as that state's exit latency is under
	 * the requested maximum latency.
	 *
	 * We will not autonomously enter any non-operational state for
	 * which the total latency exceeds ps_max_latency_us.  Users
	 * can set ps_max_latency_us to zero to turn off APST.
	 */

	unsigned apste;
	struct nvme_feat_auto_pst *table;
	u64 max_lat_us = 0;
	int max_ps = -1;
	int ret;

	/*
	 * If APST isn't supported or if we haven't been initialized yet,
	 * then don't do anything.
	 */
	if (!ctrl->apsta)
		return 0;

	if (ctrl->npss > 31) {
		dev_warn(ctrl->device, "NPSS is invalid; not using APST\n");
		return 0;
	}

	table = kzalloc(sizeof(*table), GFP_KERNEL);
	if (!table)
		return 0;

	if (!ctrl->apst_enabled || ctrl->ps_max_latency_us == 0) {
		/* Turn off APST. */
		apste = 0;
		dev_dbg(ctrl->device, "APST disabled\n");
	} else {
		__le64 target = cpu_to_le64(0);
		int state;

		/*
		 * Walk through all states from lowest- to highest-power.
		 * According to the spec, lower-numbered states use more
		 * power.  NPSS, despite the name, is the index of the
		 * lowest-power state, not the number of states.
		 */
		for (state = (int)ctrl->npss; state >= 0; state--) {
			u64 total_latency_us, exit_latency_us, transition_ms;

			if (target)
				table->entries[state] = target;

			/*
			 * Don't allow transitions to the deepest state
			 * if it's quirked off.
			 */
			if (state == ctrl->npss &&
			    (ctrl->quirks & NVME_QUIRK_NO_DEEPEST_PS))
				continue;

			/*
			 * Is this state a useful non-operational state for
			 * higher-power states to autonomously transition to?
			 */
			if (!(ctrl->psd[state].flags &
			      NVME_PS_FLAGS_NON_OP_STATE))
				continue;

			exit_latency_us =
				(u64)le32_to_cpu(ctrl->psd[state].exit_lat);
			if (exit_latency_us > ctrl->ps_max_latency_us)
				continue;

			total_latency_us =
				exit_latency_us +
				le32_to_cpu(ctrl->psd[state].entry_lat);

			/*
			 * This state is good.  Use it as the APST idle
			 * target for higher power states.
			 */
			transition_ms = total_latency_us + 19;
			do_div(transition_ms, 20);
			if (transition_ms > (1 << 24) - 1)
				transition_ms = (1 << 24) - 1;

			target = cpu_to_le64((state << 3) |
					     (transition_ms << 8));

			if (max_ps == -1)
				max_ps = state;

			if (total_latency_us > max_lat_us)
				max_lat_us = total_latency_us;
		}

		apste = 1;

		if (max_ps == -1) {
			dev_dbg(ctrl->device, "APST enabled but no non-operational states are available\n");
		} else {
			dev_dbg(ctrl->device, "APST enabled: max PS = %d, max round-trip latency = %lluus, table = %*phN\n",
				max_ps, max_lat_us, (int)sizeof(*table), table);
		}
	}

	ret = nvme_set_features(ctrl, NVME_FEAT_AUTO_PST, apste,
				table, sizeof(*table), NULL);
	if (ret)
		dev_err(ctrl->device, "failed to set APST feature (%d)\n", ret);

	kfree(table);
	return ret;
}

static void nvme_set_latency_tolerance(struct device *dev, s32 val)
{
	struct nvme_ctrl *ctrl = dev_get_drvdata(dev);
	u64 latency;

	switch (val) {
	case PM_QOS_LATENCY_TOLERANCE_NO_CONSTRAINT:
	case PM_QOS_LATENCY_ANY:
		latency = U64_MAX;
		break;

	default:
		latency = val;
	}

	if (ctrl->ps_max_latency_us != latency) {
		ctrl->ps_max_latency_us = latency;
		nvme_configure_apst(ctrl);
	}
}

struct nvme_core_quirk_entry {
	/*
	 * NVMe model and firmware strings are padded with spaces.  For
	 * simplicity, strings in the quirk table are padded with NULLs
	 * instead.
	 */
	u16 vid;
	const char *mn;
	const char *fr;
	unsigned long quirks;
};

static const struct nvme_core_quirk_entry core_quirks[] = {
	{
		/*
		 * This Toshiba device seems to die using any APST states.  See:
		 * https://bugs.launchpad.net/ubuntu/+source/linux/+bug/1678184/comments/11
		 */
		.vid = 0x1179,
		.mn = "THNSF5256GPUK TOSHIBA",
		.quirks = NVME_QUIRK_NO_APST,
	}
};

/* match is null-terminated but idstr is space-padded. */
static bool string_matches(const char *idstr, const char *match, size_t len)
{
	size_t matchlen;

	if (!match)
		return true;

	matchlen = strlen(match);
	WARN_ON_ONCE(matchlen > len);

	if (memcmp(idstr, match, matchlen))
		return false;

	for (; matchlen < len; matchlen++)
		if (idstr[matchlen] != ' ')
			return false;

	return true;
}

static bool quirk_matches(const struct nvme_id_ctrl *id,
			  const struct nvme_core_quirk_entry *q)
{
	return q->vid == le16_to_cpu(id->vid) &&
		string_matches(id->mn, q->mn, sizeof(id->mn)) &&
		string_matches(id->fr, q->fr, sizeof(id->fr));
}

static void nvme_init_subnqn(struct nvme_ctrl *ctrl, struct nvme_id_ctrl *id)
{
	size_t nqnlen;
	int off;

	nqnlen = strnlen(id->subnqn, NVMF_NQN_SIZE);
	if (nqnlen > 0 && nqnlen < NVMF_NQN_SIZE) {
		strcpy(ctrl->subnqn, id->subnqn);
		return;
	}

	if (ctrl->vs >= NVME_VS(1, 2, 1))
		dev_warn(ctrl->device, "missing or invalid SUBNQN field.\n");

	/* Generate a "fake" NQN per Figure 254 in NVMe 1.3 + ECN 001 */
	off = snprintf(ctrl->subnqn, NVMF_NQN_SIZE,
			"nqn.2014.08.org.nvmexpress:%4x%4x",
			le16_to_cpu(id->vid), le16_to_cpu(id->ssvid));
	memcpy(ctrl->subnqn + off, id->sn, sizeof(id->sn));
	off += sizeof(id->sn);
	memcpy(ctrl->subnqn + off, id->mn, sizeof(id->mn));
	off += sizeof(id->mn);
	memset(ctrl->subnqn + off, 0, sizeof(ctrl->subnqn) - off);
}

/*
 * Initialize the cached copies of the Identify data and various controller
 * register in our nvme_ctrl structure.  This should be called as soon as
 * the admin queue is fully up and running.
 */
int nvme_init_identify(struct nvme_ctrl *ctrl)
{
	struct nvme_id_ctrl *id;
	u64 cap;
	int ret, page_shift;
	u32 max_hw_sectors;
	bool prev_apst_enabled;

	ret = ctrl->ops->reg_read32(ctrl, NVME_REG_VS, &ctrl->vs);
	if (ret) {
		dev_err(ctrl->device, "Reading VS failed (%d)\n", ret);
		return ret;
	}

	ret = ctrl->ops->reg_read64(ctrl, NVME_REG_CAP, &cap);
	if (ret) {
		dev_err(ctrl->device, "Reading CAP failed (%d)\n", ret);
		return ret;
	}
	page_shift = NVME_CAP_MPSMIN(cap) + 12;

	if (ctrl->vs >= NVME_VS(1, 1, 0))
		ctrl->subsystem = NVME_CAP_NSSRC(cap);

	ret = nvme_identify_ctrl(ctrl, &id);
	if (ret) {
		dev_err(ctrl->device, "Identify Controller failed (%d)\n", ret);
		return -EIO;
	}

	nvme_init_subnqn(ctrl, id);

	if (!ctrl->identified) {
		/*
		 * Check for quirks.  Quirk can depend on firmware version,
		 * so, in principle, the set of quirks present can change
		 * across a reset.  As a possible future enhancement, we
		 * could re-scan for quirks every time we reinitialize
		 * the device, but we'd have to make sure that the driver
		 * behaves intelligently if the quirks change.
		 */

		int i;

		for (i = 0; i < ARRAY_SIZE(core_quirks); i++) {
			if (quirk_matches(id, &core_quirks[i]))
				ctrl->quirks |= core_quirks[i].quirks;
		}
	}

	if (force_apst && (ctrl->quirks & NVME_QUIRK_NO_DEEPEST_PS)) {
		dev_warn(ctrl->device, "forcibly allowing all power states due to nvme_core.force_apst -- use at your own risk\n");
		ctrl->quirks &= ~NVME_QUIRK_NO_DEEPEST_PS;
	}

	ctrl->oacs = le16_to_cpu(id->oacs);
	ctrl->vid = le16_to_cpu(id->vid);
	ctrl->oncs = le16_to_cpup(&id->oncs);
	atomic_set(&ctrl->abort_limit, id->acl + 1);
	ctrl->vwc = id->vwc;
	ctrl->cntlid = le16_to_cpup(&id->cntlid);
	memcpy(ctrl->serial, id->sn, sizeof(id->sn));
	memcpy(ctrl->model, id->mn, sizeof(id->mn));
	memcpy(ctrl->firmware_rev, id->fr, sizeof(id->fr));
	if (id->mdts)
		max_hw_sectors = 1 << (id->mdts + page_shift - 9);
	else
		max_hw_sectors = UINT_MAX;
	ctrl->max_hw_sectors =
		min_not_zero(ctrl->max_hw_sectors, max_hw_sectors);

	nvme_set_queue_limits(ctrl, ctrl->admin_q);
	ctrl->sgls = le32_to_cpu(id->sgls);
	ctrl->kas = le16_to_cpu(id->kas);

	ctrl->npss = id->npss;
	ctrl->apsta = id->apsta;
	prev_apst_enabled = ctrl->apst_enabled;
	if (ctrl->quirks & NVME_QUIRK_NO_APST) {
		if (force_apst && id->apsta) {
			dev_warn(ctrl->device, "forcibly allowing APST due to nvme_core.force_apst -- use at your own risk\n");
			ctrl->apst_enabled = true;
		} else {
			ctrl->apst_enabled = false;
		}
	} else {
		ctrl->apst_enabled = id->apsta;
	}
	memcpy(ctrl->psd, id->psd, sizeof(ctrl->psd));

	if (ctrl->ops->flags & NVME_F_FABRICS) {
		ctrl->icdoff = le16_to_cpu(id->icdoff);
		ctrl->ioccsz = le32_to_cpu(id->ioccsz);
		ctrl->iorcsz = le32_to_cpu(id->iorcsz);
		ctrl->maxcmd = le16_to_cpu(id->maxcmd);

		/*
		 * In fabrics we need to verify the cntlid matches the
		 * admin connect
		 */
		if (ctrl->cntlid != le16_to_cpu(id->cntlid)) {
			ret = -EINVAL;
			goto out_free;
		}

		if (!ctrl->opts->discovery_nqn && !ctrl->kas) {
			dev_err(ctrl->device,
				"keep-alive support is mandatory for fabrics\n");
			ret = -EINVAL;
			goto out_free;
		}
	} else {
		ctrl->cntlid = le16_to_cpu(id->cntlid);
		ctrl->hmpre = le32_to_cpu(id->hmpre);
		ctrl->hmmin = le32_to_cpu(id->hmmin);
	}

	kfree(id);

	if (ctrl->apst_enabled && !prev_apst_enabled)
		dev_pm_qos_expose_latency_tolerance(ctrl->device);
	else if (!ctrl->apst_enabled && prev_apst_enabled)
		dev_pm_qos_hide_latency_tolerance(ctrl->device);

	ret = nvme_configure_apst(ctrl);
	if (ret < 0)
		return ret;

	ret = nvme_configure_directives(ctrl);
	if (ret < 0)
		return ret;

	ctrl->identified = true;

	return 0;

out_free:
	kfree(id);
	return ret;
}
EXPORT_SYMBOL_GPL(nvme_init_identify);

static int nvme_dev_open(struct inode *inode, struct file *file)
{
	struct nvme_ctrl *ctrl;
	int instance = iminor(inode);
	int ret = -ENODEV;

	spin_lock(&dev_list_lock);
	list_for_each_entry(ctrl, &nvme_ctrl_list, node) {
		if (ctrl->instance != instance)
			continue;

		if (!ctrl->admin_q) {
			ret = -EWOULDBLOCK;
			break;
		}
		if (!kref_get_unless_zero(&ctrl->kref))
			break;
		file->private_data = ctrl;
		ret = 0;
		break;
	}
	spin_unlock(&dev_list_lock);

	return ret;
}

static int nvme_dev_release(struct inode *inode, struct file *file)
{
	nvme_put_ctrl(file->private_data);
	return 0;
}

static int nvme_dev_user_cmd(struct nvme_ctrl *ctrl, void __user *argp)
{
	struct nvme_ns *ns;
	int ret;

	mutex_lock(&ctrl->namespaces_mutex);
	if (list_empty(&ctrl->namespaces)) {
		ret = -ENOTTY;
		goto out_unlock;
	}

	ns = list_first_entry(&ctrl->namespaces, struct nvme_ns, list);
	if (ns != list_last_entry(&ctrl->namespaces, struct nvme_ns, list)) {
		dev_warn(ctrl->device,
			"NVME_IOCTL_IO_CMD not supported when multiple namespaces present!\n");
		ret = -EINVAL;
		goto out_unlock;
	}

	dev_warn(ctrl->device,
		"using deprecated NVME_IOCTL_IO_CMD ioctl on the char device!\n");
	kref_get(&ns->kref);
	mutex_unlock(&ctrl->namespaces_mutex);

	ret = nvme_user_cmd(ctrl, ns, argp);
	nvme_put_ns(ns);
	return ret;

out_unlock:
	mutex_unlock(&ctrl->namespaces_mutex);
	return ret;
}

static long nvme_dev_ioctl(struct file *file, unsigned int cmd,
		unsigned long arg)
{
	struct nvme_ctrl *ctrl = file->private_data;
	void __user *argp = (void __user *)arg;

	switch (cmd) {
	case NVME_IOCTL_ADMIN_CMD:
		return nvme_user_cmd(ctrl, NULL, argp);
	case NVME_IOCTL_IO_CMD:
		return nvme_dev_user_cmd(ctrl, argp);
	case NVME_IOCTL_RESET:
		dev_warn(ctrl->device, "resetting controller\n");
		return nvme_reset_ctrl_sync(ctrl);
	case NVME_IOCTL_SUBSYS_RESET:
		return nvme_reset_subsystem(ctrl);
	case NVME_IOCTL_RESCAN:
		nvme_queue_scan(ctrl);
		return 0;
	default:
		return -ENOTTY;
	}
}

static const struct file_operations nvme_dev_fops = {
	.owner		= THIS_MODULE,
	.open		= nvme_dev_open,
	.release	= nvme_dev_release,
	.unlocked_ioctl	= nvme_dev_ioctl,
	.compat_ioctl	= nvme_dev_ioctl,
};

static ssize_t nvme_sysfs_reset(struct device *dev,
				struct device_attribute *attr, const char *buf,
				size_t count)
{
	struct nvme_ctrl *ctrl = dev_get_drvdata(dev);
	int ret;

	ret = nvme_reset_ctrl_sync(ctrl);
	if (ret < 0)
		return ret;
	return count;
}
static DEVICE_ATTR(reset_controller, S_IWUSR, NULL, nvme_sysfs_reset);

static ssize_t nvme_sysfs_rescan(struct device *dev,
				struct device_attribute *attr, const char *buf,
				size_t count)
{
	struct nvme_ctrl *ctrl = dev_get_drvdata(dev);

	nvme_queue_scan(ctrl);
	return count;
}
static DEVICE_ATTR(rescan_controller, S_IWUSR, NULL, nvme_sysfs_rescan);

static ssize_t wwid_show(struct device *dev, struct device_attribute *attr,
								char *buf)
{
	struct nvme_ns *ns = nvme_get_ns_from_dev(dev);
	struct nvme_ctrl *ctrl = ns->ctrl;
	int serial_len = sizeof(ctrl->serial);
	int model_len = sizeof(ctrl->model);

	if (!uuid_is_null(&ns->uuid))
		return sprintf(buf, "uuid.%pU\n", &ns->uuid);

	if (memchr_inv(ns->nguid, 0, sizeof(ns->nguid)))
		return sprintf(buf, "eui.%16phN\n", ns->nguid);

	if (memchr_inv(ns->eui, 0, sizeof(ns->eui)))
		return sprintf(buf, "eui.%8phN\n", ns->eui);

	while (serial_len > 0 && (ctrl->serial[serial_len - 1] == ' ' ||
				  ctrl->serial[serial_len - 1] == '\0'))
		serial_len--;
	while (model_len > 0 && (ctrl->model[model_len - 1] == ' ' ||
				 ctrl->model[model_len - 1] == '\0'))
		model_len--;

	return sprintf(buf, "nvme.%04x-%*phN-%*phN-%08x\n", ctrl->vid,
		serial_len, ctrl->serial, model_len, ctrl->model, ns->ns_id);
}
static DEVICE_ATTR(wwid, S_IRUGO, wwid_show, NULL);

static ssize_t nguid_show(struct device *dev, struct device_attribute *attr,
			  char *buf)
{
	struct nvme_ns *ns = nvme_get_ns_from_dev(dev);
	return sprintf(buf, "%pU\n", ns->nguid);
}
static DEVICE_ATTR(nguid, S_IRUGO, nguid_show, NULL);

static ssize_t uuid_show(struct device *dev, struct device_attribute *attr,
								char *buf)
{
	struct nvme_ns *ns = nvme_get_ns_from_dev(dev);

	/* For backward compatibility expose the NGUID to userspace if
	 * we have no UUID set
	 */
	if (uuid_is_null(&ns->uuid)) {
		printk_ratelimited(KERN_WARNING
				   "No UUID available providing old NGUID\n");
		return sprintf(buf, "%pU\n", ns->nguid);
	}
	return sprintf(buf, "%pU\n", &ns->uuid);
}
static DEVICE_ATTR(uuid, S_IRUGO, uuid_show, NULL);

static ssize_t eui_show(struct device *dev, struct device_attribute *attr,
								char *buf)
{
	struct nvme_ns *ns = nvme_get_ns_from_dev(dev);
	return sprintf(buf, "%8phd\n", ns->eui);
}
static DEVICE_ATTR(eui, S_IRUGO, eui_show, NULL);

static ssize_t nsid_show(struct device *dev, struct device_attribute *attr,
								char *buf)
{
	struct nvme_ns *ns = nvme_get_ns_from_dev(dev);
	return sprintf(buf, "%d\n", ns->ns_id);
}
static DEVICE_ATTR(nsid, S_IRUGO, nsid_show, NULL);

static struct attribute *nvme_ns_attrs[] = {
	&dev_attr_wwid.attr,
	&dev_attr_uuid.attr,
	&dev_attr_nguid.attr,
	&dev_attr_eui.attr,
	&dev_attr_nsid.attr,
	NULL,
};

static umode_t nvme_ns_attrs_are_visible(struct kobject *kobj,
		struct attribute *a, int n)
{
	struct device *dev = container_of(kobj, struct device, kobj);
	struct nvme_ns *ns = nvme_get_ns_from_dev(dev);

	if (a == &dev_attr_uuid.attr) {
		if (uuid_is_null(&ns->uuid) ||
		    !memchr_inv(ns->nguid, 0, sizeof(ns->nguid)))
			return 0;
	}
	if (a == &dev_attr_nguid.attr) {
		if (!memchr_inv(ns->nguid, 0, sizeof(ns->nguid)))
			return 0;
	}
	if (a == &dev_attr_eui.attr) {
		if (!memchr_inv(ns->eui, 0, sizeof(ns->eui)))
			return 0;
	}
	return a->mode;
}

static const struct attribute_group nvme_ns_attr_group = {
	.attrs		= nvme_ns_attrs,
	.is_visible	= nvme_ns_attrs_are_visible,
};

#define nvme_show_str_function(field)						\
static ssize_t  field##_show(struct device *dev,				\
			    struct device_attribute *attr, char *buf)		\
{										\
        struct nvme_ctrl *ctrl = dev_get_drvdata(dev);				\
        return sprintf(buf, "%.*s\n", (int)sizeof(ctrl->field), ctrl->field);	\
}										\
static DEVICE_ATTR(field, S_IRUGO, field##_show, NULL);

#define nvme_show_int_function(field)						\
static ssize_t  field##_show(struct device *dev,				\
			    struct device_attribute *attr, char *buf)		\
{										\
        struct nvme_ctrl *ctrl = dev_get_drvdata(dev);				\
        return sprintf(buf, "%d\n", ctrl->field);	\
}										\
static DEVICE_ATTR(field, S_IRUGO, field##_show, NULL);

nvme_show_str_function(model);
nvme_show_str_function(serial);
nvme_show_str_function(firmware_rev);
nvme_show_int_function(cntlid);

static ssize_t nvme_sysfs_delete(struct device *dev,
				struct device_attribute *attr, const char *buf,
				size_t count)
{
	struct nvme_ctrl *ctrl = dev_get_drvdata(dev);

	if (device_remove_file_self(dev, attr))
		ctrl->ops->delete_ctrl(ctrl);
	return count;
}
static DEVICE_ATTR(delete_controller, S_IWUSR, NULL, nvme_sysfs_delete);

static ssize_t nvme_sysfs_show_transport(struct device *dev,
					 struct device_attribute *attr,
					 char *buf)
{
	struct nvme_ctrl *ctrl = dev_get_drvdata(dev);

	return snprintf(buf, PAGE_SIZE, "%s\n", ctrl->ops->name);
}
static DEVICE_ATTR(transport, S_IRUGO, nvme_sysfs_show_transport, NULL);

static ssize_t nvme_sysfs_show_state(struct device *dev,
				     struct device_attribute *attr,
				     char *buf)
{
	struct nvme_ctrl *ctrl = dev_get_drvdata(dev);
	static const char *const state_name[] = {
		[NVME_CTRL_NEW]		= "new",
		[NVME_CTRL_LIVE]	= "live",
		[NVME_CTRL_RESETTING]	= "resetting",
		[NVME_CTRL_RECONNECTING]= "reconnecting",
		[NVME_CTRL_DELETING]	= "deleting",
		[NVME_CTRL_DEAD]	= "dead",
	};

	if ((unsigned)ctrl->state < ARRAY_SIZE(state_name) &&
	    state_name[ctrl->state])
		return sprintf(buf, "%s\n", state_name[ctrl->state]);

	return sprintf(buf, "unknown state\n");
}

static DEVICE_ATTR(state, S_IRUGO, nvme_sysfs_show_state, NULL);

static ssize_t nvme_sysfs_show_subsysnqn(struct device *dev,
					 struct device_attribute *attr,
					 char *buf)
{
	struct nvme_ctrl *ctrl = dev_get_drvdata(dev);

	return snprintf(buf, PAGE_SIZE, "%s\n", ctrl->subnqn);
}
static DEVICE_ATTR(subsysnqn, S_IRUGO, nvme_sysfs_show_subsysnqn, NULL);

static ssize_t nvme_sysfs_show_address(struct device *dev,
					 struct device_attribute *attr,
					 char *buf)
{
	struct nvme_ctrl *ctrl = dev_get_drvdata(dev);

	return ctrl->ops->get_address(ctrl, buf, PAGE_SIZE);
}
static DEVICE_ATTR(address, S_IRUGO, nvme_sysfs_show_address, NULL);

static struct attribute *nvme_dev_attrs[] = {
	&dev_attr_reset_controller.attr,
	&dev_attr_rescan_controller.attr,
	&dev_attr_model.attr,
	&dev_attr_serial.attr,
	&dev_attr_firmware_rev.attr,
	&dev_attr_cntlid.attr,
	&dev_attr_delete_controller.attr,
	&dev_attr_transport.attr,
	&dev_attr_subsysnqn.attr,
	&dev_attr_address.attr,
	&dev_attr_state.attr,
	NULL
};

static umode_t nvme_dev_attrs_are_visible(struct kobject *kobj,
		struct attribute *a, int n)
{
	struct device *dev = container_of(kobj, struct device, kobj);
	struct nvme_ctrl *ctrl = dev_get_drvdata(dev);

	if (a == &dev_attr_delete_controller.attr && !ctrl->ops->delete_ctrl)
		return 0;
	if (a == &dev_attr_address.attr && !ctrl->ops->get_address)
		return 0;

	return a->mode;
}

static struct attribute_group nvme_dev_attrs_group = {
	.attrs		= nvme_dev_attrs,
	.is_visible	= nvme_dev_attrs_are_visible,
};

static const struct attribute_group *nvme_dev_attr_groups[] = {
	&nvme_dev_attrs_group,
	NULL,
};

static int ns_cmp(void *priv, struct list_head *a, struct list_head *b)
{
	struct nvme_ns *nsa = container_of(a, struct nvme_ns, list);
	struct nvme_ns *nsb = container_of(b, struct nvme_ns, list);

	return nsa->ns_id - nsb->ns_id;
}

static struct nvme_ns *nvme_find_get_ns(struct nvme_ctrl *ctrl, unsigned nsid)
{
	struct nvme_ns *ns, *ret = NULL;

	mutex_lock(&ctrl->namespaces_mutex);
	list_for_each_entry(ns, &ctrl->namespaces, list) {
		if (ns->ns_id == nsid) {
			kref_get(&ns->kref);
			ret = ns;
			break;
		}
		if (ns->ns_id > nsid)
			break;
	}
	mutex_unlock(&ctrl->namespaces_mutex);
	return ret;
}

static int nvme_setup_streams_ns(struct nvme_ctrl *ctrl, struct nvme_ns *ns)
{
	struct streams_directive_params s;
	int ret;

	if (!ctrl->nr_streams)
		return 0;

	ret = nvme_get_stream_params(ctrl, &s, ns->ns_id);
	if (ret)
		return ret;

	ns->sws = le32_to_cpu(s.sws);
	ns->sgs = le16_to_cpu(s.sgs);

	if (ns->sws) {
		unsigned int bs = 1 << ns->lba_shift;

		blk_queue_io_min(ns->queue, bs * ns->sws);
		if (ns->sgs)
			blk_queue_io_opt(ns->queue, bs * ns->sws * ns->sgs);
	}

	return 0;
}

static void nvme_alloc_ns(struct nvme_ctrl *ctrl, unsigned nsid)
{
	struct nvme_ns *ns;
	struct gendisk *disk;
	struct nvme_id_ns *id;
	char disk_name[DISK_NAME_LEN];
	int node = dev_to_node(ctrl->dev);

	ns = kzalloc_node(sizeof(*ns), GFP_KERNEL, node);
	if (!ns)
		return;

	ns->instance = ida_simple_get(&ctrl->ns_ida, 1, 0, GFP_KERNEL);
	if (ns->instance < 0)
		goto out_free_ns;

	ns->queue = blk_mq_init_queue(ctrl->tagset);
	if (IS_ERR(ns->queue))
		goto out_release_instance;
	queue_flag_set_unlocked(QUEUE_FLAG_NONROT, ns->queue);
	ns->queue->queuedata = ns;
	ns->ctrl = ctrl;

	kref_init(&ns->kref);
	ns->ns_id = nsid;
	ns->lba_shift = 9; /* set to a default value for 512 until disk is validated */

	blk_queue_logical_block_size(ns->queue, 1 << ns->lba_shift);
	nvme_set_queue_limits(ctrl, ns->queue);
	nvme_setup_streams_ns(ctrl, ns);

	sprintf(disk_name, "nvme%dn%d", ctrl->instance, ns->instance);

	if (nvme_revalidate_ns(ns, &id))
		goto out_free_queue;

	if (nvme_nvm_ns_supported(ns, id) &&
				nvme_nvm_register(ns, disk_name, node)) {
		dev_warn(ctrl->device, "%s: LightNVM init failure\n", __func__);
		goto out_free_id;
	}

	disk = alloc_disk_node(0, node);
	if (!disk)
		goto out_free_id;

	disk->fops = &nvme_fops;
	disk->private_data = ns;
	disk->queue = ns->queue;
	disk->flags = GENHD_FL_EXT_DEVT;
	memcpy(disk->disk_name, disk_name, DISK_NAME_LEN);
	ns->disk = disk;

	__nvme_revalidate_disk(disk, id);

	mutex_lock(&ctrl->namespaces_mutex);
	list_add_tail(&ns->list, &ctrl->namespaces);
	mutex_unlock(&ctrl->namespaces_mutex);

	kref_get(&ctrl->kref);

	kfree(id);

	device_add_disk(ctrl->device, ns->disk);
	if (sysfs_create_group(&disk_to_dev(ns->disk)->kobj,
					&nvme_ns_attr_group))
		pr_warn("%s: failed to create sysfs group for identification\n",
			ns->disk->disk_name);
	if (ns->ndev && nvme_nvm_register_sysfs(ns))
		pr_warn("%s: failed to register lightnvm sysfs group for identification\n",
			ns->disk->disk_name);
	return;
 out_free_id:
	kfree(id);
 out_free_queue:
	blk_cleanup_queue(ns->queue);
 out_release_instance:
	ida_simple_remove(&ctrl->ns_ida, ns->instance);
 out_free_ns:
	kfree(ns);
}

static void nvme_ns_remove(struct nvme_ns *ns)
{
	if (test_and_set_bit(NVME_NS_REMOVING, &ns->flags))
		return;

	if (ns->disk && ns->disk->flags & GENHD_FL_UP) {
		if (blk_get_integrity(ns->disk))
			blk_integrity_unregister(ns->disk);
		sysfs_remove_group(&disk_to_dev(ns->disk)->kobj,
					&nvme_ns_attr_group);
		if (ns->ndev)
			nvme_nvm_unregister_sysfs(ns);
		del_gendisk(ns->disk);
		blk_cleanup_queue(ns->queue);
	}

	mutex_lock(&ns->ctrl->namespaces_mutex);
	list_del_init(&ns->list);
	mutex_unlock(&ns->ctrl->namespaces_mutex);

	nvme_put_ns(ns);
}

static void nvme_validate_ns(struct nvme_ctrl *ctrl, unsigned nsid)
{
	struct nvme_ns *ns;

	ns = nvme_find_get_ns(ctrl, nsid);
	if (ns) {
		if (ns->disk && revalidate_disk(ns->disk))
			nvme_ns_remove(ns);
		nvme_put_ns(ns);
	} else
		nvme_alloc_ns(ctrl, nsid);
}

static void nvme_remove_invalid_namespaces(struct nvme_ctrl *ctrl,
					unsigned nsid)
{
	struct nvme_ns *ns, *next;

	list_for_each_entry_safe(ns, next, &ctrl->namespaces, list) {
		if (ns->ns_id > nsid)
			nvme_ns_remove(ns);
	}
}

static int nvme_scan_ns_list(struct nvme_ctrl *ctrl, unsigned nn)
{
	struct nvme_ns *ns;
	__le32 *ns_list;
	unsigned i, j, nsid, prev = 0, num_lists = DIV_ROUND_UP(nn, 1024);
	int ret = 0;

	ns_list = kzalloc(0x1000, GFP_KERNEL);
	if (!ns_list)
		return -ENOMEM;

	for (i = 0; i < num_lists; i++) {
		ret = nvme_identify_ns_list(ctrl, prev, ns_list);
		if (ret)
			goto free;

		for (j = 0; j < min(nn, 1024U); j++) {
			nsid = le32_to_cpu(ns_list[j]);
			if (!nsid)
				goto out;

			nvme_validate_ns(ctrl, nsid);

			while (++prev < nsid) {
				ns = nvme_find_get_ns(ctrl, prev);
				if (ns) {
					nvme_ns_remove(ns);
					nvme_put_ns(ns);
				}
			}
		}
		nn -= j;
	}
 out:
	nvme_remove_invalid_namespaces(ctrl, prev);
 free:
	kfree(ns_list);
	return ret;
}

static void nvme_scan_ns_sequential(struct nvme_ctrl *ctrl, unsigned nn)
{
	unsigned i;

	for (i = 1; i <= nn; i++)
		nvme_validate_ns(ctrl, i);

	nvme_remove_invalid_namespaces(ctrl, nn);
}

static void nvme_scan_work(struct work_struct *work)
{
	struct nvme_ctrl *ctrl =
		container_of(work, struct nvme_ctrl, scan_work);
	struct nvme_id_ctrl *id;
	unsigned nn;

	if (ctrl->state != NVME_CTRL_LIVE)
		return;

	if (nvme_identify_ctrl(ctrl, &id))
		return;

	nn = le32_to_cpu(id->nn);
	if (ctrl->vs >= NVME_VS(1, 1, 0) &&
	    !(ctrl->quirks & NVME_QUIRK_IDENTIFY_CNS)) {
		if (!nvme_scan_ns_list(ctrl, nn))
			goto done;
	}
	nvme_scan_ns_sequential(ctrl, nn);
 done:
	mutex_lock(&ctrl->namespaces_mutex);
	list_sort(NULL, &ctrl->namespaces, ns_cmp);
	mutex_unlock(&ctrl->namespaces_mutex);
	kfree(id);
}

void nvme_queue_scan(struct nvme_ctrl *ctrl)
{
	/*
	 * Do not queue new scan work when a controller is reset during
	 * removal.
	 */
	if (ctrl->state == NVME_CTRL_LIVE)
		queue_work(nvme_wq, &ctrl->scan_work);
}
EXPORT_SYMBOL_GPL(nvme_queue_scan);

/*
 * This function iterates the namespace list unlocked to allow recovery from
 * controller failure. It is up to the caller to ensure the namespace list is
 * not modified by scan work while this function is executing.
 */
void nvme_remove_namespaces(struct nvme_ctrl *ctrl)
{
	struct nvme_ns *ns, *next;

	/*
	 * The dead states indicates the controller was not gracefully
	 * disconnected. In that case, we won't be able to flush any data while
	 * removing the namespaces' disks; fail all the queues now to avoid
	 * potentially having to clean up the failed sync later.
	 */
	if (ctrl->state == NVME_CTRL_DEAD)
		nvme_kill_queues(ctrl);

	list_for_each_entry_safe(ns, next, &ctrl->namespaces, list)
		nvme_ns_remove(ns);
}
EXPORT_SYMBOL_GPL(nvme_remove_namespaces);

static void nvme_async_event_work(struct work_struct *work)
{
	struct nvme_ctrl *ctrl =
		container_of(work, struct nvme_ctrl, async_event_work);

	spin_lock_irq(&ctrl->lock);
	while (ctrl->event_limit > 0) {
		int aer_idx = --ctrl->event_limit;

		spin_unlock_irq(&ctrl->lock);
		ctrl->ops->submit_async_event(ctrl, aer_idx);
		spin_lock_irq(&ctrl->lock);
	}
	spin_unlock_irq(&ctrl->lock);
}

void nvme_complete_async_event(struct nvme_ctrl *ctrl, __le16 status,
		union nvme_result *res)
{
	u32 result = le32_to_cpu(res->u32);
	bool done = true;

	switch (le16_to_cpu(status) >> 1) {
	case NVME_SC_SUCCESS:
		done = false;
		/*FALLTHRU*/
	case NVME_SC_ABORT_REQ:
		++ctrl->event_limit;
		queue_work(nvme_wq, &ctrl->async_event_work);
		break;
	default:
		break;
	}

	if (done)
		return;

	switch (result & 0xff07) {
	case NVME_AER_NOTICE_NS_CHANGED:
		dev_info(ctrl->device, "rescanning\n");
		nvme_queue_scan(ctrl);
		break;
	default:
		dev_warn(ctrl->device, "async event result %08x\n", result);
	}
}
EXPORT_SYMBOL_GPL(nvme_complete_async_event);

void nvme_queue_async_events(struct nvme_ctrl *ctrl)
{
	ctrl->event_limit = NVME_NR_AERS;
	queue_work(nvme_wq, &ctrl->async_event_work);
}
EXPORT_SYMBOL_GPL(nvme_queue_async_events);

static DEFINE_IDA(nvme_instance_ida);

static int nvme_set_instance(struct nvme_ctrl *ctrl)
{
	int instance, error;

	do {
		if (!ida_pre_get(&nvme_instance_ida, GFP_KERNEL))
			return -ENODEV;

		spin_lock(&dev_list_lock);
		error = ida_get_new(&nvme_instance_ida, &instance);
		spin_unlock(&dev_list_lock);
	} while (error == -EAGAIN);

	if (error)
		return -ENODEV;

	ctrl->instance = instance;
	return 0;
}

static void nvme_release_instance(struct nvme_ctrl *ctrl)
{
	spin_lock(&dev_list_lock);
	ida_remove(&nvme_instance_ida, ctrl->instance);
	spin_unlock(&dev_list_lock);
}

void nvme_stop_ctrl(struct nvme_ctrl *ctrl)
{
	nvme_stop_keep_alive(ctrl);
	flush_work(&ctrl->async_event_work);
	flush_work(&ctrl->scan_work);
}
EXPORT_SYMBOL_GPL(nvme_stop_ctrl);

void nvme_start_ctrl(struct nvme_ctrl *ctrl)
{
	if (ctrl->kato)
		nvme_start_keep_alive(ctrl);

	if (ctrl->queue_count > 1) {
		nvme_queue_scan(ctrl);
		nvme_queue_async_events(ctrl);
		nvme_start_queues(ctrl);
	}
}
EXPORT_SYMBOL_GPL(nvme_start_ctrl);

void nvme_uninit_ctrl(struct nvme_ctrl *ctrl)
{
	device_destroy(nvme_class, MKDEV(nvme_char_major, ctrl->instance));

	spin_lock(&dev_list_lock);
	list_del(&ctrl->node);
	spin_unlock(&dev_list_lock);
}
EXPORT_SYMBOL_GPL(nvme_uninit_ctrl);

static void nvme_free_ctrl(struct kref *kref)
{
	struct nvme_ctrl *ctrl = container_of(kref, struct nvme_ctrl, kref);

	put_device(ctrl->device);
	nvme_release_instance(ctrl);
	ida_destroy(&ctrl->ns_ida);

	ctrl->ops->free_ctrl(ctrl);
}

void nvme_put_ctrl(struct nvme_ctrl *ctrl)
{
	kref_put(&ctrl->kref, nvme_free_ctrl);
}
EXPORT_SYMBOL_GPL(nvme_put_ctrl);

/*
 * Initialize a NVMe controller structures.  This needs to be called during
 * earliest initialization so that we have the initialized structured around
 * during probing.
 */
int nvme_init_ctrl(struct nvme_ctrl *ctrl, struct device *dev,
		const struct nvme_ctrl_ops *ops, unsigned long quirks)
{
	int ret;

	ctrl->state = NVME_CTRL_NEW;
	spin_lock_init(&ctrl->lock);
	INIT_LIST_HEAD(&ctrl->namespaces);
	mutex_init(&ctrl->namespaces_mutex);
	kref_init(&ctrl->kref);
	ctrl->dev = dev;
	ctrl->ops = ops;
	ctrl->quirks = quirks;
	INIT_WORK(&ctrl->scan_work, nvme_scan_work);
	INIT_WORK(&ctrl->async_event_work, nvme_async_event_work);

	ret = nvme_set_instance(ctrl);
	if (ret)
		goto out;

	ctrl->device = device_create_with_groups(nvme_class, ctrl->dev,
				MKDEV(nvme_char_major, ctrl->instance),
				ctrl, nvme_dev_attr_groups,
				"nvme%d", ctrl->instance);
	if (IS_ERR(ctrl->device)) {
		ret = PTR_ERR(ctrl->device);
		goto out_release_instance;
	}
	get_device(ctrl->device);
	ida_init(&ctrl->ns_ida);

	spin_lock(&dev_list_lock);
	list_add_tail(&ctrl->node, &nvme_ctrl_list);
	spin_unlock(&dev_list_lock);

	/*
	 * Initialize latency tolerance controls.  The sysfs files won't
	 * be visible to userspace unless the device actually supports APST.
	 */
	ctrl->device->power.set_latency_tolerance = nvme_set_latency_tolerance;
	dev_pm_qos_update_user_latency_tolerance(ctrl->device,
		min(default_ps_max_latency_us, (unsigned long)S32_MAX));

	return 0;
out_release_instance:
	nvme_release_instance(ctrl);
out:
	return ret;
}
EXPORT_SYMBOL_GPL(nvme_init_ctrl);

/**
 * nvme_kill_queues(): Ends all namespace queues
 * @ctrl: the dead controller that needs to end
 *
 * Call this function when the driver determines it is unable to get the
 * controller in a state capable of servicing IO.
 */
void nvme_kill_queues(struct nvme_ctrl *ctrl)
{
	struct nvme_ns *ns;

	mutex_lock(&ctrl->namespaces_mutex);

	/* Forcibly unquiesce queues to avoid blocking dispatch */
	if (ctrl->admin_q)
		blk_mq_unquiesce_queue(ctrl->admin_q);

	list_for_each_entry(ns, &ctrl->namespaces, list) {
		/*
		 * Revalidating a dead namespace sets capacity to 0. This will
		 * end buffered writers dirtying pages that can't be synced.
		 */
		if (!ns->disk || test_and_set_bit(NVME_NS_DEAD, &ns->flags))
			continue;
		revalidate_disk(ns->disk);
		blk_set_queue_dying(ns->queue);

		/* Forcibly unquiesce queues to avoid blocking dispatch */
		blk_mq_unquiesce_queue(ns->queue);
	}
	mutex_unlock(&ctrl->namespaces_mutex);
}
EXPORT_SYMBOL_GPL(nvme_kill_queues);

void nvme_unfreeze(struct nvme_ctrl *ctrl)
{
	struct nvme_ns *ns;

	mutex_lock(&ctrl->namespaces_mutex);
	list_for_each_entry(ns, &ctrl->namespaces, list)
		blk_mq_unfreeze_queue(ns->queue);
	mutex_unlock(&ctrl->namespaces_mutex);
}
EXPORT_SYMBOL_GPL(nvme_unfreeze);

void nvme_wait_freeze_timeout(struct nvme_ctrl *ctrl, long timeout)
{
	struct nvme_ns *ns;

	mutex_lock(&ctrl->namespaces_mutex);
	list_for_each_entry(ns, &ctrl->namespaces, list) {
		timeout = blk_mq_freeze_queue_wait_timeout(ns->queue, timeout);
		if (timeout <= 0)
			break;
	}
	mutex_unlock(&ctrl->namespaces_mutex);
}
EXPORT_SYMBOL_GPL(nvme_wait_freeze_timeout);

void nvme_wait_freeze(struct nvme_ctrl *ctrl)
{
	struct nvme_ns *ns;

	mutex_lock(&ctrl->namespaces_mutex);
	list_for_each_entry(ns, &ctrl->namespaces, list)
		blk_mq_freeze_queue_wait(ns->queue);
	mutex_unlock(&ctrl->namespaces_mutex);
}
EXPORT_SYMBOL_GPL(nvme_wait_freeze);

void nvme_start_freeze(struct nvme_ctrl *ctrl)
{
	struct nvme_ns *ns;

	mutex_lock(&ctrl->namespaces_mutex);
	list_for_each_entry(ns, &ctrl->namespaces, list)
		blk_freeze_queue_start(ns->queue);
	mutex_unlock(&ctrl->namespaces_mutex);
}
EXPORT_SYMBOL_GPL(nvme_start_freeze);

void nvme_stop_queues(struct nvme_ctrl *ctrl)
{
	struct nvme_ns *ns;

	mutex_lock(&ctrl->namespaces_mutex);
	list_for_each_entry(ns, &ctrl->namespaces, list)
		blk_mq_quiesce_queue(ns->queue);
	mutex_unlock(&ctrl->namespaces_mutex);
}
EXPORT_SYMBOL_GPL(nvme_stop_queues);

void nvme_start_queues(struct nvme_ctrl *ctrl)
{
	struct nvme_ns *ns;

	mutex_lock(&ctrl->namespaces_mutex);
	list_for_each_entry(ns, &ctrl->namespaces, list)
		blk_mq_unquiesce_queue(ns->queue);
	mutex_unlock(&ctrl->namespaces_mutex);
}
EXPORT_SYMBOL_GPL(nvme_start_queues);

int __init nvme_core_init(void)
{
	int result;

	nvme_wq = alloc_workqueue("nvme-wq",
			WQ_UNBOUND | WQ_MEM_RECLAIM | WQ_SYSFS, 0);
	if (!nvme_wq)
		return -ENOMEM;

	result = __register_chrdev(nvme_char_major, 0, NVME_MINORS, "nvme",
							&nvme_dev_fops);
	if (result < 0)
		goto destroy_wq;
	else if (result > 0)
		nvme_char_major = result;

	nvme_class = class_create(THIS_MODULE, "nvme");
	if (IS_ERR(nvme_class)) {
		result = PTR_ERR(nvme_class);
		goto unregister_chrdev;
	}

	return 0;

unregister_chrdev:
	__unregister_chrdev(nvme_char_major, 0, NVME_MINORS, "nvme");
destroy_wq:
	destroy_workqueue(nvme_wq);
	return result;
}

void nvme_core_exit(void)
{
	class_destroy(nvme_class);
	__unregister_chrdev(nvme_char_major, 0, NVME_MINORS, "nvme");
	destroy_workqueue(nvme_wq);
}

MODULE_LICENSE("GPL");
MODULE_VERSION("1.0");
module_init(nvme_core_init);
module_exit(nvme_core_exit);<|MERGE_RESOLUTION|>--- conflicted
+++ resolved
@@ -336,11 +336,7 @@
 
 	c.directive.opcode = nvme_admin_directive_recv;
 	c.directive.nsid = cpu_to_le32(nsid);
-<<<<<<< HEAD
-	c.directive.numd = cpu_to_le32(sizeof(*s));
-=======
 	c.directive.numd = cpu_to_le32((sizeof(*s) >> 2) - 1);
->>>>>>> edd03602
 	c.directive.doper = NVME_DIR_RCV_ST_OP_PARAM;
 	c.directive.dtype = NVME_DIR_STREAMS;
 

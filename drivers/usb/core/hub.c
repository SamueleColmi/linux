// SPDX-License-Identifier: GPL-2.0
/*
 * USB hub driver.
 *
 * (C) Copyright 1999 Linus Torvalds
 * (C) Copyright 1999 Johannes Erdfelt
 * (C) Copyright 1999 Gregory P. Smith
 * (C) Copyright 2001 Brad Hards (bhards@bigpond.net.au)
 *
 * Released under the GPLv2 only.
 */

#include <linux/kernel.h>
#include <linux/errno.h>
#include <linux/module.h>
#include <linux/moduleparam.h>
#include <linux/completion.h>
#include <linux/sched/mm.h>
#include <linux/list.h>
#include <linux/slab.h>
#include <linux/kcov.h>
#include <linux/ioctl.h>
#include <linux/usb.h>
#include <linux/usbdevice_fs.h>
#include <linux/usb/hcd.h>
#include <linux/usb/otg.h>
#include <linux/usb/quirks.h>
#include <linux/workqueue.h>
#include <linux/mutex.h>
#include <linux/random.h>
#include <linux/pm_qos.h>
#include <linux/kobject.h>

#include <linux/uaccess.h>
#include <asm/byteorder.h>

#include "hub.h"
#include "otg_whitelist.h"

#define USB_VENDOR_GENESYS_LOGIC		0x05e3
#define USB_VENDOR_SMSC				0x0424
<<<<<<< HEAD
=======
#define USB_PRODUCT_USB5534B			0x5534
>>>>>>> 04d5ce62
#define HUB_QUIRK_CHECK_PORT_AUTOSUSPEND	0x01
#define HUB_QUIRK_DISABLE_AUTOSUSPEND		0x02

#define USB_TP_TRANSMISSION_DELAY	40	/* ns */
#define USB_TP_TRANSMISSION_DELAY_MAX	65535	/* ns */

/* Protect struct usb_device->state and ->children members
 * Note: Both are also protected by ->dev.sem, except that ->state can
 * change to USB_STATE_NOTATTACHED even when the semaphore isn't held. */
static DEFINE_SPINLOCK(device_state_lock);

/* workqueue to process hub events */
static struct workqueue_struct *hub_wq;
static void hub_event(struct work_struct *work);

/* synchronize hub-port add/remove and peering operations */
DEFINE_MUTEX(usb_port_peer_mutex);

/* cycle leds on hubs that aren't blinking for attention */
static bool blinkenlights;
module_param(blinkenlights, bool, S_IRUGO);
MODULE_PARM_DESC(blinkenlights, "true to cycle leds on hubs");

/*
 * Device SATA8000 FW1.0 from DATAST0R Technology Corp requires about
 * 10 seconds to send reply for the initial 64-byte descriptor request.
 */
/* define initial 64-byte descriptor request timeout in milliseconds */
static int initial_descriptor_timeout = USB_CTRL_GET_TIMEOUT;
module_param(initial_descriptor_timeout, int, S_IRUGO|S_IWUSR);
MODULE_PARM_DESC(initial_descriptor_timeout,
		"initial 64-byte descriptor request timeout in milliseconds "
		"(default 5000 - 5.0 seconds)");

/*
 * As of 2.6.10 we introduce a new USB device initialization scheme which
 * closely resembles the way Windows works.  Hopefully it will be compatible
 * with a wider range of devices than the old scheme.  However some previously
 * working devices may start giving rise to "device not accepting address"
 * errors; if that happens the user can try the old scheme by adjusting the
 * following module parameters.
 *
 * For maximum flexibility there are two boolean parameters to control the
 * hub driver's behavior.  On the first initialization attempt, if the
 * "old_scheme_first" parameter is set then the old scheme will be used,
 * otherwise the new scheme is used.  If that fails and "use_both_schemes"
 * is set, then the driver will make another attempt, using the other scheme.
 */
static bool old_scheme_first;
module_param(old_scheme_first, bool, S_IRUGO | S_IWUSR);
MODULE_PARM_DESC(old_scheme_first,
		 "start with the old device initialization scheme");

static bool use_both_schemes = 1;
module_param(use_both_schemes, bool, S_IRUGO | S_IWUSR);
MODULE_PARM_DESC(use_both_schemes,
		"try the other device initialization scheme if the "
		"first one fails");

/* Mutual exclusion for EHCI CF initialization.  This interferes with
 * port reset on some companion controllers.
 */
DECLARE_RWSEM(ehci_cf_port_reset_rwsem);
EXPORT_SYMBOL_GPL(ehci_cf_port_reset_rwsem);

#define HUB_DEBOUNCE_TIMEOUT	2000
#define HUB_DEBOUNCE_STEP	  25
#define HUB_DEBOUNCE_STABLE	 100

static void hub_release(struct kref *kref);
static int usb_reset_and_verify_device(struct usb_device *udev);
static int hub_port_disable(struct usb_hub *hub, int port1, int set_state);
static bool hub_port_warm_reset_required(struct usb_hub *hub, int port1,
		u16 portstatus);

static inline char *portspeed(struct usb_hub *hub, int portstatus)
{
	if (hub_is_superspeedplus(hub->hdev))
		return "10.0 Gb/s";
	if (hub_is_superspeed(hub->hdev))
		return "5.0 Gb/s";
	if (portstatus & USB_PORT_STAT_HIGH_SPEED)
		return "480 Mb/s";
	else if (portstatus & USB_PORT_STAT_LOW_SPEED)
		return "1.5 Mb/s";
	else
		return "12 Mb/s";
}

/* Note that hdev or one of its children must be locked! */
struct usb_hub *usb_hub_to_struct_hub(struct usb_device *hdev)
{
	if (!hdev || !hdev->actconfig || !hdev->maxchild)
		return NULL;
	return usb_get_intfdata(hdev->actconfig->interface[0]);
}

int usb_device_supports_lpm(struct usb_device *udev)
{
	/* Some devices have trouble with LPM */
	if (udev->quirks & USB_QUIRK_NO_LPM)
		return 0;

	/* USB 2.1 (and greater) devices indicate LPM support through
	 * their USB 2.0 Extended Capabilities BOS descriptor.
	 */
	if (udev->speed == USB_SPEED_HIGH || udev->speed == USB_SPEED_FULL) {
		if (udev->bos->ext_cap &&
			(USB_LPM_SUPPORT &
			 le32_to_cpu(udev->bos->ext_cap->bmAttributes)))
			return 1;
		return 0;
	}

	/*
	 * According to the USB 3.0 spec, all USB 3.0 devices must support LPM.
	 * However, there are some that don't, and they set the U1/U2 exit
	 * latencies to zero.
	 */
	if (!udev->bos->ss_cap) {
		dev_info(&udev->dev, "No LPM exit latency info found, disabling LPM.\n");
		return 0;
	}

	if (udev->bos->ss_cap->bU1devExitLat == 0 &&
			udev->bos->ss_cap->bU2DevExitLat == 0) {
		if (udev->parent)
			dev_info(&udev->dev, "LPM exit latency is zeroed, disabling LPM.\n");
		else
			dev_info(&udev->dev, "We don't know the algorithms for LPM for this host, disabling LPM.\n");
		return 0;
	}

	if (!udev->parent || udev->parent->lpm_capable)
		return 1;
	return 0;
}

/*
 * Set the Maximum Exit Latency (MEL) for the host to initiate a transition from
 * either U1 or U2.
 */
static void usb_set_lpm_mel(struct usb_device *udev,
		struct usb3_lpm_parameters *udev_lpm_params,
		unsigned int udev_exit_latency,
		struct usb_hub *hub,
		struct usb3_lpm_parameters *hub_lpm_params,
		unsigned int hub_exit_latency)
{
	unsigned int total_mel;
	unsigned int device_mel;
	unsigned int hub_mel;

	/*
	 * Calculate the time it takes to transition all links from the roothub
	 * to the parent hub into U0.  The parent hub must then decode the
	 * packet (hub header decode latency) to figure out which port it was
	 * bound for.
	 *
	 * The Hub Header decode latency is expressed in 0.1us intervals (0x1
	 * means 0.1us).  Multiply that by 100 to get nanoseconds.
	 */
	total_mel = hub_lpm_params->mel +
		(hub->descriptor->u.ss.bHubHdrDecLat * 100);

	/*
	 * How long will it take to transition the downstream hub's port into
	 * U0?  The greater of either the hub exit latency or the device exit
	 * latency.
	 *
	 * The BOS U1/U2 exit latencies are expressed in 1us intervals.
	 * Multiply that by 1000 to get nanoseconds.
	 */
	device_mel = udev_exit_latency * 1000;
	hub_mel = hub_exit_latency * 1000;
	if (device_mel > hub_mel)
		total_mel += device_mel;
	else
		total_mel += hub_mel;

	udev_lpm_params->mel = total_mel;
}

/*
 * Set the maximum Device to Host Exit Latency (PEL) for the device to initiate
 * a transition from either U1 or U2.
 */
static void usb_set_lpm_pel(struct usb_device *udev,
		struct usb3_lpm_parameters *udev_lpm_params,
		unsigned int udev_exit_latency,
		struct usb_hub *hub,
		struct usb3_lpm_parameters *hub_lpm_params,
		unsigned int hub_exit_latency,
		unsigned int port_to_port_exit_latency)
{
	unsigned int first_link_pel;
	unsigned int hub_pel;

	/*
	 * First, the device sends an LFPS to transition the link between the
	 * device and the parent hub into U0.  The exit latency is the bigger of
	 * the device exit latency or the hub exit latency.
	 */
	if (udev_exit_latency > hub_exit_latency)
		first_link_pel = udev_exit_latency * 1000;
	else
		first_link_pel = hub_exit_latency * 1000;

	/*
	 * When the hub starts to receive the LFPS, there is a slight delay for
	 * it to figure out that one of the ports is sending an LFPS.  Then it
	 * will forward the LFPS to its upstream link.  The exit latency is the
	 * delay, plus the PEL that we calculated for this hub.
	 */
	hub_pel = port_to_port_exit_latency * 1000 + hub_lpm_params->pel;

	/*
	 * According to figure C-7 in the USB 3.0 spec, the PEL for this device
	 * is the greater of the two exit latencies.
	 */
	if (first_link_pel > hub_pel)
		udev_lpm_params->pel = first_link_pel;
	else
		udev_lpm_params->pel = hub_pel;
}

/*
 * Set the System Exit Latency (SEL) to indicate the total worst-case time from
 * when a device initiates a transition to U0, until when it will receive the
 * first packet from the host controller.
 *
 * Section C.1.5.1 describes the four components to this:
 *  - t1: device PEL
 *  - t2: time for the ERDY to make it from the device to the host.
 *  - t3: a host-specific delay to process the ERDY.
 *  - t4: time for the packet to make it from the host to the device.
 *
 * t3 is specific to both the xHCI host and the platform the host is integrated
 * into.  The Intel HW folks have said it's negligible, FIXME if a different
 * vendor says otherwise.
 */
static void usb_set_lpm_sel(struct usb_device *udev,
		struct usb3_lpm_parameters *udev_lpm_params)
{
	struct usb_device *parent;
	unsigned int num_hubs;
	unsigned int total_sel;

	/* t1 = device PEL */
	total_sel = udev_lpm_params->pel;
	/* How many external hubs are in between the device & the root port. */
	for (parent = udev->parent, num_hubs = 0; parent->parent;
			parent = parent->parent)
		num_hubs++;
	/* t2 = 2.1us + 250ns * (num_hubs - 1) */
	if (num_hubs > 0)
		total_sel += 2100 + 250 * (num_hubs - 1);

	/* t4 = 250ns * num_hubs */
	total_sel += 250 * num_hubs;

	udev_lpm_params->sel = total_sel;
}

static void usb_set_lpm_parameters(struct usb_device *udev)
{
	struct usb_hub *hub;
	unsigned int port_to_port_delay;
	unsigned int udev_u1_del;
	unsigned int udev_u2_del;
	unsigned int hub_u1_del;
	unsigned int hub_u2_del;

	if (!udev->lpm_capable || udev->speed < USB_SPEED_SUPER)
		return;

	hub = usb_hub_to_struct_hub(udev->parent);
	/* It doesn't take time to transition the roothub into U0, since it
	 * doesn't have an upstream link.
	 */
	if (!hub)
		return;

	udev_u1_del = udev->bos->ss_cap->bU1devExitLat;
	udev_u2_del = le16_to_cpu(udev->bos->ss_cap->bU2DevExitLat);
	hub_u1_del = udev->parent->bos->ss_cap->bU1devExitLat;
	hub_u2_del = le16_to_cpu(udev->parent->bos->ss_cap->bU2DevExitLat);

	usb_set_lpm_mel(udev, &udev->u1_params, udev_u1_del,
			hub, &udev->parent->u1_params, hub_u1_del);

	usb_set_lpm_mel(udev, &udev->u2_params, udev_u2_del,
			hub, &udev->parent->u2_params, hub_u2_del);

	/*
	 * Appendix C, section C.2.2.2, says that there is a slight delay from
	 * when the parent hub notices the downstream port is trying to
	 * transition to U0 to when the hub initiates a U0 transition on its
	 * upstream port.  The section says the delays are tPort2PortU1EL and
	 * tPort2PortU2EL, but it doesn't define what they are.
	 *
	 * The hub chapter, sections 10.4.2.4 and 10.4.2.5 seem to be talking
	 * about the same delays.  Use the maximum delay calculations from those
	 * sections.  For U1, it's tHubPort2PortExitLat, which is 1us max.  For
	 * U2, it's tHubPort2PortExitLat + U2DevExitLat - U1DevExitLat.  I
	 * assume the device exit latencies they are talking about are the hub
	 * exit latencies.
	 *
	 * What do we do if the U2 exit latency is less than the U1 exit
	 * latency?  It's possible, although not likely...
	 */
	port_to_port_delay = 1;

	usb_set_lpm_pel(udev, &udev->u1_params, udev_u1_del,
			hub, &udev->parent->u1_params, hub_u1_del,
			port_to_port_delay);

	if (hub_u2_del > hub_u1_del)
		port_to_port_delay = 1 + hub_u2_del - hub_u1_del;
	else
		port_to_port_delay = 1 + hub_u1_del;

	usb_set_lpm_pel(udev, &udev->u2_params, udev_u2_del,
			hub, &udev->parent->u2_params, hub_u2_del,
			port_to_port_delay);

	/* Now that we've got PEL, calculate SEL. */
	usb_set_lpm_sel(udev, &udev->u1_params);
	usb_set_lpm_sel(udev, &udev->u2_params);
}

/* USB 2.0 spec Section 11.24.4.5 */
static int get_hub_descriptor(struct usb_device *hdev,
		struct usb_hub_descriptor *desc)
{
	int i, ret, size;
	unsigned dtype;

	if (hub_is_superspeed(hdev)) {
		dtype = USB_DT_SS_HUB;
		size = USB_DT_SS_HUB_SIZE;
	} else {
		dtype = USB_DT_HUB;
		size = sizeof(struct usb_hub_descriptor);
	}

	for (i = 0; i < 3; i++) {
		ret = usb_control_msg(hdev, usb_rcvctrlpipe(hdev, 0),
			USB_REQ_GET_DESCRIPTOR, USB_DIR_IN | USB_RT_HUB,
			dtype << 8, 0, desc, size,
			USB_CTRL_GET_TIMEOUT);
		if (hub_is_superspeed(hdev)) {
			if (ret == size)
				return ret;
		} else if (ret >= USB_DT_HUB_NONVAR_SIZE + 2) {
			/* Make sure we have the DeviceRemovable field. */
			size = USB_DT_HUB_NONVAR_SIZE + desc->bNbrPorts / 8 + 1;
			if (ret < size)
				return -EMSGSIZE;
			return ret;
		}
	}
	return -EINVAL;
}

/*
 * USB 2.0 spec Section 11.24.2.1
 */
static int clear_hub_feature(struct usb_device *hdev, int feature)
{
	return usb_control_msg(hdev, usb_sndctrlpipe(hdev, 0),
		USB_REQ_CLEAR_FEATURE, USB_RT_HUB, feature, 0, NULL, 0, 1000);
}

/*
 * USB 2.0 spec Section 11.24.2.2
 */
int usb_clear_port_feature(struct usb_device *hdev, int port1, int feature)
{
	return usb_control_msg(hdev, usb_sndctrlpipe(hdev, 0),
		USB_REQ_CLEAR_FEATURE, USB_RT_PORT, feature, port1,
		NULL, 0, 1000);
}

/*
 * USB 2.0 spec Section 11.24.2.13
 */
static int set_port_feature(struct usb_device *hdev, int port1, int feature)
{
	return usb_control_msg(hdev, usb_sndctrlpipe(hdev, 0),
		USB_REQ_SET_FEATURE, USB_RT_PORT, feature, port1,
		NULL, 0, 1000);
}

static char *to_led_name(int selector)
{
	switch (selector) {
	case HUB_LED_AMBER:
		return "amber";
	case HUB_LED_GREEN:
		return "green";
	case HUB_LED_OFF:
		return "off";
	case HUB_LED_AUTO:
		return "auto";
	default:
		return "??";
	}
}

/*
 * USB 2.0 spec Section 11.24.2.7.1.10 and table 11-7
 * for info about using port indicators
 */
static void set_port_led(struct usb_hub *hub, int port1, int selector)
{
	struct usb_port *port_dev = hub->ports[port1 - 1];
	int status;

	status = set_port_feature(hub->hdev, (selector << 8) | port1,
			USB_PORT_FEAT_INDICATOR);
	dev_dbg(&port_dev->dev, "indicator %s status %d\n",
		to_led_name(selector), status);
}

#define	LED_CYCLE_PERIOD	((2*HZ)/3)

static void led_work(struct work_struct *work)
{
	struct usb_hub		*hub =
		container_of(work, struct usb_hub, leds.work);
	struct usb_device	*hdev = hub->hdev;
	unsigned		i;
	unsigned		changed = 0;
	int			cursor = -1;

	if (hdev->state != USB_STATE_CONFIGURED || hub->quiescing)
		return;

	for (i = 0; i < hdev->maxchild; i++) {
		unsigned	selector, mode;

		/* 30%-50% duty cycle */

		switch (hub->indicator[i]) {
		/* cycle marker */
		case INDICATOR_CYCLE:
			cursor = i;
			selector = HUB_LED_AUTO;
			mode = INDICATOR_AUTO;
			break;
		/* blinking green = sw attention */
		case INDICATOR_GREEN_BLINK:
			selector = HUB_LED_GREEN;
			mode = INDICATOR_GREEN_BLINK_OFF;
			break;
		case INDICATOR_GREEN_BLINK_OFF:
			selector = HUB_LED_OFF;
			mode = INDICATOR_GREEN_BLINK;
			break;
		/* blinking amber = hw attention */
		case INDICATOR_AMBER_BLINK:
			selector = HUB_LED_AMBER;
			mode = INDICATOR_AMBER_BLINK_OFF;
			break;
		case INDICATOR_AMBER_BLINK_OFF:
			selector = HUB_LED_OFF;
			mode = INDICATOR_AMBER_BLINK;
			break;
		/* blink green/amber = reserved */
		case INDICATOR_ALT_BLINK:
			selector = HUB_LED_GREEN;
			mode = INDICATOR_ALT_BLINK_OFF;
			break;
		case INDICATOR_ALT_BLINK_OFF:
			selector = HUB_LED_AMBER;
			mode = INDICATOR_ALT_BLINK;
			break;
		default:
			continue;
		}
		if (selector != HUB_LED_AUTO)
			changed = 1;
		set_port_led(hub, i + 1, selector);
		hub->indicator[i] = mode;
	}
	if (!changed && blinkenlights) {
		cursor++;
		cursor %= hdev->maxchild;
		set_port_led(hub, cursor + 1, HUB_LED_GREEN);
		hub->indicator[cursor] = INDICATOR_CYCLE;
		changed++;
	}
	if (changed)
		queue_delayed_work(system_power_efficient_wq,
				&hub->leds, LED_CYCLE_PERIOD);
}

/* use a short timeout for hub/port status fetches */
#define	USB_STS_TIMEOUT		1000
#define	USB_STS_RETRIES		5

/*
 * USB 2.0 spec Section 11.24.2.6
 */
static int get_hub_status(struct usb_device *hdev,
		struct usb_hub_status *data)
{
	int i, status = -ETIMEDOUT;

	for (i = 0; i < USB_STS_RETRIES &&
			(status == -ETIMEDOUT || status == -EPIPE); i++) {
		status = usb_control_msg(hdev, usb_rcvctrlpipe(hdev, 0),
			USB_REQ_GET_STATUS, USB_DIR_IN | USB_RT_HUB, 0, 0,
			data, sizeof(*data), USB_STS_TIMEOUT);
	}
	return status;
}

/*
 * USB 2.0 spec Section 11.24.2.7
 * USB 3.1 takes into use the wValue and wLength fields, spec Section 10.16.2.6
 */
static int get_port_status(struct usb_device *hdev, int port1,
			   void *data, u16 value, u16 length)
{
	int i, status = -ETIMEDOUT;

	for (i = 0; i < USB_STS_RETRIES &&
			(status == -ETIMEDOUT || status == -EPIPE); i++) {
		status = usb_control_msg(hdev, usb_rcvctrlpipe(hdev, 0),
			USB_REQ_GET_STATUS, USB_DIR_IN | USB_RT_PORT, value,
			port1, data, length, USB_STS_TIMEOUT);
	}
	return status;
}

static int hub_ext_port_status(struct usb_hub *hub, int port1, int type,
			       u16 *status, u16 *change, u32 *ext_status)
{
	int ret;
	int len = 4;

	if (type != HUB_PORT_STATUS)
		len = 8;

	mutex_lock(&hub->status_mutex);
	ret = get_port_status(hub->hdev, port1, &hub->status->port, type, len);
	if (ret < len) {
		if (ret != -ENODEV)
			dev_err(hub->intfdev,
				"%s failed (err = %d)\n", __func__, ret);
		if (ret >= 0)
			ret = -EIO;
	} else {
		*status = le16_to_cpu(hub->status->port.wPortStatus);
		*change = le16_to_cpu(hub->status->port.wPortChange);
		if (type != HUB_PORT_STATUS && ext_status)
			*ext_status = le32_to_cpu(
				hub->status->port.dwExtPortStatus);
		ret = 0;
	}
	mutex_unlock(&hub->status_mutex);
	return ret;
}

static int hub_port_status(struct usb_hub *hub, int port1,
		u16 *status, u16 *change)
{
	return hub_ext_port_status(hub, port1, HUB_PORT_STATUS,
				   status, change, NULL);
}

static void hub_resubmit_irq_urb(struct usb_hub *hub)
{
	unsigned long flags;
	int status;

	spin_lock_irqsave(&hub->irq_urb_lock, flags);

	if (hub->quiescing) {
		spin_unlock_irqrestore(&hub->irq_urb_lock, flags);
		return;
	}

	status = usb_submit_urb(hub->urb, GFP_ATOMIC);
	if (status && status != -ENODEV && status != -EPERM &&
	    status != -ESHUTDOWN) {
		dev_err(hub->intfdev, "resubmit --> %d\n", status);
		mod_timer(&hub->irq_urb_retry, jiffies + HZ);
	}

	spin_unlock_irqrestore(&hub->irq_urb_lock, flags);
}

static void hub_retry_irq_urb(struct timer_list *t)
{
	struct usb_hub *hub = from_timer(hub, t, irq_urb_retry);

	hub_resubmit_irq_urb(hub);
}


static void kick_hub_wq(struct usb_hub *hub)
{
	struct usb_interface *intf;

	if (hub->disconnected || work_pending(&hub->events))
		return;

	/*
	 * Suppress autosuspend until the event is proceed.
	 *
	 * Be careful and make sure that the symmetric operation is
	 * always called. We are here only when there is no pending
	 * work for this hub. Therefore put the interface either when
	 * the new work is called or when it is canceled.
	 */
	intf = to_usb_interface(hub->intfdev);
	usb_autopm_get_interface_no_resume(intf);
	kref_get(&hub->kref);

	if (queue_work(hub_wq, &hub->events))
		return;

	/* the work has already been scheduled */
	usb_autopm_put_interface_async(intf);
	kref_put(&hub->kref, hub_release);
}

void usb_kick_hub_wq(struct usb_device *hdev)
{
	struct usb_hub *hub = usb_hub_to_struct_hub(hdev);

	if (hub)
		kick_hub_wq(hub);
}

/*
 * Let the USB core know that a USB 3.0 device has sent a Function Wake Device
 * Notification, which indicates it had initiated remote wakeup.
 *
 * USB 3.0 hubs do not report the port link state change from U3 to U0 when the
 * device initiates resume, so the USB core will not receive notice of the
 * resume through the normal hub interrupt URB.
 */
void usb_wakeup_notification(struct usb_device *hdev,
		unsigned int portnum)
{
	struct usb_hub *hub;
	struct usb_port *port_dev;

	if (!hdev)
		return;

	hub = usb_hub_to_struct_hub(hdev);
	if (hub) {
		port_dev = hub->ports[portnum - 1];
		if (port_dev && port_dev->child)
			pm_wakeup_event(&port_dev->child->dev, 0);

		set_bit(portnum, hub->wakeup_bits);
		kick_hub_wq(hub);
	}
}
EXPORT_SYMBOL_GPL(usb_wakeup_notification);

/* completion function, fires on port status changes and various faults */
static void hub_irq(struct urb *urb)
{
	struct usb_hub *hub = urb->context;
	int status = urb->status;
	unsigned i;
	unsigned long bits;

	switch (status) {
	case -ENOENT:		/* synchronous unlink */
	case -ECONNRESET:	/* async unlink */
	case -ESHUTDOWN:	/* hardware going away */
		return;

	default:		/* presumably an error */
		/* Cause a hub reset after 10 consecutive errors */
		dev_dbg(hub->intfdev, "transfer --> %d\n", status);
		if ((++hub->nerrors < 10) || hub->error)
			goto resubmit;
		hub->error = status;
		/* FALL THROUGH */

	/* let hub_wq handle things */
	case 0:			/* we got data:  port status changed */
		bits = 0;
		for (i = 0; i < urb->actual_length; ++i)
			bits |= ((unsigned long) ((*hub->buffer)[i]))
					<< (i*8);
		hub->event_bits[0] = bits;
		break;
	}

	hub->nerrors = 0;

	/* Something happened, let hub_wq figure it out */
	kick_hub_wq(hub);

resubmit:
	hub_resubmit_irq_urb(hub);
}

/* USB 2.0 spec Section 11.24.2.3 */
static inline int
hub_clear_tt_buffer(struct usb_device *hdev, u16 devinfo, u16 tt)
{
	/* Need to clear both directions for control ep */
	if (((devinfo >> 11) & USB_ENDPOINT_XFERTYPE_MASK) ==
			USB_ENDPOINT_XFER_CONTROL) {
		int status = usb_control_msg(hdev, usb_sndctrlpipe(hdev, 0),
				HUB_CLEAR_TT_BUFFER, USB_RT_PORT,
				devinfo ^ 0x8000, tt, NULL, 0, 1000);
		if (status)
			return status;
	}
	return usb_control_msg(hdev, usb_sndctrlpipe(hdev, 0),
			       HUB_CLEAR_TT_BUFFER, USB_RT_PORT, devinfo,
			       tt, NULL, 0, 1000);
}

/*
 * enumeration blocks hub_wq for a long time. we use keventd instead, since
 * long blocking there is the exception, not the rule.  accordingly, HCDs
 * talking to TTs must queue control transfers (not just bulk and iso), so
 * both can talk to the same hub concurrently.
 */
static void hub_tt_work(struct work_struct *work)
{
	struct usb_hub		*hub =
		container_of(work, struct usb_hub, tt.clear_work);
	unsigned long		flags;

	spin_lock_irqsave(&hub->tt.lock, flags);
	while (!list_empty(&hub->tt.clear_list)) {
		struct list_head	*next;
		struct usb_tt_clear	*clear;
		struct usb_device	*hdev = hub->hdev;
		const struct hc_driver	*drv;
		int			status;

		next = hub->tt.clear_list.next;
		clear = list_entry(next, struct usb_tt_clear, clear_list);
		list_del(&clear->clear_list);

		/* drop lock so HCD can concurrently report other TT errors */
		spin_unlock_irqrestore(&hub->tt.lock, flags);
		status = hub_clear_tt_buffer(hdev, clear->devinfo, clear->tt);
		if (status && status != -ENODEV)
			dev_err(&hdev->dev,
				"clear tt %d (%04x) error %d\n",
				clear->tt, clear->devinfo, status);

		/* Tell the HCD, even if the operation failed */
		drv = clear->hcd->driver;
		if (drv->clear_tt_buffer_complete)
			(drv->clear_tt_buffer_complete)(clear->hcd, clear->ep);

		kfree(clear);
		spin_lock_irqsave(&hub->tt.lock, flags);
	}
	spin_unlock_irqrestore(&hub->tt.lock, flags);
}

/**
 * usb_hub_set_port_power - control hub port's power state
 * @hdev: USB device belonging to the usb hub
 * @hub: target hub
 * @port1: port index
 * @set: expected status
 *
 * call this function to control port's power via setting or
 * clearing the port's PORT_POWER feature.
 *
 * Return: 0 if successful. A negative error code otherwise.
 */
int usb_hub_set_port_power(struct usb_device *hdev, struct usb_hub *hub,
			   int port1, bool set)
{
	int ret;

	if (set)
		ret = set_port_feature(hdev, port1, USB_PORT_FEAT_POWER);
	else
		ret = usb_clear_port_feature(hdev, port1, USB_PORT_FEAT_POWER);

	if (ret)
		return ret;

	if (set)
		set_bit(port1, hub->power_bits);
	else
		clear_bit(port1, hub->power_bits);
	return 0;
}

/**
 * usb_hub_clear_tt_buffer - clear control/bulk TT state in high speed hub
 * @urb: an URB associated with the failed or incomplete split transaction
 *
 * High speed HCDs use this to tell the hub driver that some split control or
 * bulk transaction failed in a way that requires clearing internal state of
 * a transaction translator.  This is normally detected (and reported) from
 * interrupt context.
 *
 * It may not be possible for that hub to handle additional full (or low)
 * speed transactions until that state is fully cleared out.
 *
 * Return: 0 if successful. A negative error code otherwise.
 */
int usb_hub_clear_tt_buffer(struct urb *urb)
{
	struct usb_device	*udev = urb->dev;
	int			pipe = urb->pipe;
	struct usb_tt		*tt = udev->tt;
	unsigned long		flags;
	struct usb_tt_clear	*clear;

	/* we've got to cope with an arbitrary number of pending TT clears,
	 * since each TT has "at least two" buffers that can need it (and
	 * there can be many TTs per hub).  even if they're uncommon.
	 */
	clear = kmalloc(sizeof *clear, GFP_ATOMIC);
	if (clear == NULL) {
		dev_err(&udev->dev, "can't save CLEAR_TT_BUFFER state\n");
		/* FIXME recover somehow ... RESET_TT? */
		return -ENOMEM;
	}

	/* info that CLEAR_TT_BUFFER needs */
	clear->tt = tt->multi ? udev->ttport : 1;
	clear->devinfo = usb_pipeendpoint (pipe);
	clear->devinfo |= ((u16)udev->devaddr) << 4;
	clear->devinfo |= usb_pipecontrol(pipe)
			? (USB_ENDPOINT_XFER_CONTROL << 11)
			: (USB_ENDPOINT_XFER_BULK << 11);
	if (usb_pipein(pipe))
		clear->devinfo |= 1 << 15;

	/* info for completion callback */
	clear->hcd = bus_to_hcd(udev->bus);
	clear->ep = urb->ep;

	/* tell keventd to clear state for this TT */
	spin_lock_irqsave(&tt->lock, flags);
	list_add_tail(&clear->clear_list, &tt->clear_list);
	schedule_work(&tt->clear_work);
	spin_unlock_irqrestore(&tt->lock, flags);
	return 0;
}
EXPORT_SYMBOL_GPL(usb_hub_clear_tt_buffer);

static void hub_power_on(struct usb_hub *hub, bool do_delay)
{
	int port1;

	/* Enable power on each port.  Some hubs have reserved values
	 * of LPSM (> 2) in their descriptors, even though they are
	 * USB 2.0 hubs.  Some hubs do not implement port-power switching
	 * but only emulate it.  In all cases, the ports won't work
	 * unless we send these messages to the hub.
	 */
	if (hub_is_port_power_switchable(hub))
		dev_dbg(hub->intfdev, "enabling power on all ports\n");
	else
		dev_dbg(hub->intfdev, "trying to enable port power on "
				"non-switchable hub\n");
	for (port1 = 1; port1 <= hub->hdev->maxchild; port1++)
		if (test_bit(port1, hub->power_bits))
			set_port_feature(hub->hdev, port1, USB_PORT_FEAT_POWER);
		else
			usb_clear_port_feature(hub->hdev, port1,
						USB_PORT_FEAT_POWER);
	if (do_delay)
		msleep(hub_power_on_good_delay(hub));
}

static int hub_hub_status(struct usb_hub *hub,
		u16 *status, u16 *change)
{
	int ret;

	mutex_lock(&hub->status_mutex);
	ret = get_hub_status(hub->hdev, &hub->status->hub);
	if (ret < 0) {
		if (ret != -ENODEV)
			dev_err(hub->intfdev,
				"%s failed (err = %d)\n", __func__, ret);
	} else {
		*status = le16_to_cpu(hub->status->hub.wHubStatus);
		*change = le16_to_cpu(hub->status->hub.wHubChange);
		ret = 0;
	}
	mutex_unlock(&hub->status_mutex);
	return ret;
}

static int hub_set_port_link_state(struct usb_hub *hub, int port1,
			unsigned int link_status)
{
	return set_port_feature(hub->hdev,
			port1 | (link_status << 3),
			USB_PORT_FEAT_LINK_STATE);
}

/*
 * Disable a port and mark a logical connect-change event, so that some
 * time later hub_wq will disconnect() any existing usb_device on the port
 * and will re-enumerate if there actually is a device attached.
 */
static void hub_port_logical_disconnect(struct usb_hub *hub, int port1)
{
	dev_dbg(&hub->ports[port1 - 1]->dev, "logical disconnect\n");
	hub_port_disable(hub, port1, 1);

	/* FIXME let caller ask to power down the port:
	 *  - some devices won't enumerate without a VBUS power cycle
	 *  - SRP saves power that way
	 *  - ... new call, TBD ...
	 * That's easy if this hub can switch power per-port, and
	 * hub_wq reactivates the port later (timer, SRP, etc).
	 * Powerdown must be optional, because of reset/DFU.
	 */

	set_bit(port1, hub->change_bits);
	kick_hub_wq(hub);
}

/**
 * usb_remove_device - disable a device's port on its parent hub
 * @udev: device to be disabled and removed
 * Context: @udev locked, must be able to sleep.
 *
 * After @udev's port has been disabled, hub_wq is notified and it will
 * see that the device has been disconnected.  When the device is
 * physically unplugged and something is plugged in, the events will
 * be received and processed normally.
 *
 * Return: 0 if successful. A negative error code otherwise.
 */
int usb_remove_device(struct usb_device *udev)
{
	struct usb_hub *hub;
	struct usb_interface *intf;
	int ret;

	if (!udev->parent)	/* Can't remove a root hub */
		return -EINVAL;
	hub = usb_hub_to_struct_hub(udev->parent);
	intf = to_usb_interface(hub->intfdev);

	ret = usb_autopm_get_interface(intf);
	if (ret < 0)
		return ret;

	set_bit(udev->portnum, hub->removed_bits);
	hub_port_logical_disconnect(hub, udev->portnum);
	usb_autopm_put_interface(intf);
	return 0;
}

enum hub_activation_type {
	HUB_INIT, HUB_INIT2, HUB_INIT3,		/* INITs must come first */
	HUB_POST_RESET, HUB_RESUME, HUB_RESET_RESUME,
};

static void hub_init_func2(struct work_struct *ws);
static void hub_init_func3(struct work_struct *ws);

static void hub_activate(struct usb_hub *hub, enum hub_activation_type type)
{
	struct usb_device *hdev = hub->hdev;
	struct usb_hcd *hcd;
	int ret;
	int port1;
	int status;
	bool need_debounce_delay = false;
	unsigned delay;

	/* Continue a partial initialization */
	if (type == HUB_INIT2 || type == HUB_INIT3) {
		device_lock(&hdev->dev);

		/* Was the hub disconnected while we were waiting? */
		if (hub->disconnected)
			goto disconnected;
		if (type == HUB_INIT2)
			goto init2;
		goto init3;
	}
	kref_get(&hub->kref);

	/* The superspeed hub except for root hub has to use Hub Depth
	 * value as an offset into the route string to locate the bits
	 * it uses to determine the downstream port number. So hub driver
	 * should send a set hub depth request to superspeed hub after
	 * the superspeed hub is set configuration in initialization or
	 * reset procedure.
	 *
	 * After a resume, port power should still be on.
	 * For any other type of activation, turn it on.
	 */
	if (type != HUB_RESUME) {
		if (hdev->parent && hub_is_superspeed(hdev)) {
			ret = usb_control_msg(hdev, usb_sndctrlpipe(hdev, 0),
					HUB_SET_DEPTH, USB_RT_HUB,
					hdev->level - 1, 0, NULL, 0,
					USB_CTRL_SET_TIMEOUT);
			if (ret < 0)
				dev_err(hub->intfdev,
						"set hub depth failed\n");
		}

		/* Speed up system boot by using a delayed_work for the
		 * hub's initial power-up delays.  This is pretty awkward
		 * and the implementation looks like a home-brewed sort of
		 * setjmp/longjmp, but it saves at least 100 ms for each
		 * root hub (assuming usbcore is compiled into the kernel
		 * rather than as a module).  It adds up.
		 *
		 * This can't be done for HUB_RESUME or HUB_RESET_RESUME
		 * because for those activation types the ports have to be
		 * operational when we return.  In theory this could be done
		 * for HUB_POST_RESET, but it's easier not to.
		 */
		if (type == HUB_INIT) {
			delay = hub_power_on_good_delay(hub);

			hub_power_on(hub, false);
			INIT_DELAYED_WORK(&hub->init_work, hub_init_func2);
			queue_delayed_work(system_power_efficient_wq,
					&hub->init_work,
					msecs_to_jiffies(delay));

			/* Suppress autosuspend until init is done */
			usb_autopm_get_interface_no_resume(
					to_usb_interface(hub->intfdev));
			return;		/* Continues at init2: below */
		} else if (type == HUB_RESET_RESUME) {
			/* The internal host controller state for the hub device
			 * may be gone after a host power loss on system resume.
			 * Update the device's info so the HW knows it's a hub.
			 */
			hcd = bus_to_hcd(hdev->bus);
			if (hcd->driver->update_hub_device) {
				ret = hcd->driver->update_hub_device(hcd, hdev,
						&hub->tt, GFP_NOIO);
				if (ret < 0) {
					dev_err(hub->intfdev,
						"Host not accepting hub info update\n");
					dev_err(hub->intfdev,
						"LS/FS devices and hubs may not work under this hub\n");
				}
			}
			hub_power_on(hub, true);
		} else {
			hub_power_on(hub, true);
		}
	}
 init2:

	/*
	 * Check each port and set hub->change_bits to let hub_wq know
	 * which ports need attention.
	 */
	for (port1 = 1; port1 <= hdev->maxchild; ++port1) {
		struct usb_port *port_dev = hub->ports[port1 - 1];
		struct usb_device *udev = port_dev->child;
		u16 portstatus, portchange;

		portstatus = portchange = 0;
		status = hub_port_status(hub, port1, &portstatus, &portchange);
		if (status)
			goto abort;

		if (udev || (portstatus & USB_PORT_STAT_CONNECTION))
			dev_dbg(&port_dev->dev, "status %04x change %04x\n",
					portstatus, portchange);

		/*
		 * After anything other than HUB_RESUME (i.e., initialization
		 * or any sort of reset), every port should be disabled.
		 * Unconnected ports should likewise be disabled (paranoia),
		 * and so should ports for which we have no usb_device.
		 */
		if ((portstatus & USB_PORT_STAT_ENABLE) && (
				type != HUB_RESUME ||
				!(portstatus & USB_PORT_STAT_CONNECTION) ||
				!udev ||
				udev->state == USB_STATE_NOTATTACHED)) {
			/*
			 * USB3 protocol ports will automatically transition
			 * to Enabled state when detect an USB3.0 device attach.
			 * Do not disable USB3 protocol ports, just pretend
			 * power was lost
			 */
			portstatus &= ~USB_PORT_STAT_ENABLE;
			if (!hub_is_superspeed(hdev))
				usb_clear_port_feature(hdev, port1,
						   USB_PORT_FEAT_ENABLE);
		}

		/* Make sure a warm-reset request is handled by port_event */
		if (type == HUB_RESUME &&
		    hub_port_warm_reset_required(hub, port1, portstatus))
			set_bit(port1, hub->event_bits);

		/*
		 * Add debounce if USB3 link is in polling/link training state.
		 * Link will automatically transition to Enabled state after
		 * link training completes.
		 */
		if (hub_is_superspeed(hdev) &&
		    ((portstatus & USB_PORT_STAT_LINK_STATE) ==
						USB_SS_PORT_LS_POLLING))
			need_debounce_delay = true;

		/* Clear status-change flags; we'll debounce later */
		if (portchange & USB_PORT_STAT_C_CONNECTION) {
			need_debounce_delay = true;
			usb_clear_port_feature(hub->hdev, port1,
					USB_PORT_FEAT_C_CONNECTION);
		}
		if (portchange & USB_PORT_STAT_C_ENABLE) {
			need_debounce_delay = true;
			usb_clear_port_feature(hub->hdev, port1,
					USB_PORT_FEAT_C_ENABLE);
		}
		if (portchange & USB_PORT_STAT_C_RESET) {
			need_debounce_delay = true;
			usb_clear_port_feature(hub->hdev, port1,
					USB_PORT_FEAT_C_RESET);
		}
		if ((portchange & USB_PORT_STAT_C_BH_RESET) &&
				hub_is_superspeed(hub->hdev)) {
			need_debounce_delay = true;
			usb_clear_port_feature(hub->hdev, port1,
					USB_PORT_FEAT_C_BH_PORT_RESET);
		}
		/* We can forget about a "removed" device when there's a
		 * physical disconnect or the connect status changes.
		 */
		if (!(portstatus & USB_PORT_STAT_CONNECTION) ||
				(portchange & USB_PORT_STAT_C_CONNECTION))
			clear_bit(port1, hub->removed_bits);

		if (!udev || udev->state == USB_STATE_NOTATTACHED) {
			/* Tell hub_wq to disconnect the device or
			 * check for a new connection or over current condition.
			 * Based on USB2.0 Spec Section 11.12.5,
			 * C_PORT_OVER_CURRENT could be set while
			 * PORT_OVER_CURRENT is not. So check for any of them.
			 */
			if (udev || (portstatus & USB_PORT_STAT_CONNECTION) ||
			    (portchange & USB_PORT_STAT_C_CONNECTION) ||
			    (portstatus & USB_PORT_STAT_OVERCURRENT) ||
			    (portchange & USB_PORT_STAT_C_OVERCURRENT))
				set_bit(port1, hub->change_bits);

		} else if (portstatus & USB_PORT_STAT_ENABLE) {
			bool port_resumed = (portstatus &
					USB_PORT_STAT_LINK_STATE) ==
				USB_SS_PORT_LS_U0;
			/* The power session apparently survived the resume.
			 * If there was an overcurrent or suspend change
			 * (i.e., remote wakeup request), have hub_wq
			 * take care of it.  Look at the port link state
			 * for USB 3.0 hubs, since they don't have a suspend
			 * change bit, and they don't set the port link change
			 * bit on device-initiated resume.
			 */
			if (portchange || (hub_is_superspeed(hub->hdev) &&
						port_resumed))
				set_bit(port1, hub->change_bits);

		} else if (udev->persist_enabled) {
#ifdef CONFIG_PM
			udev->reset_resume = 1;
#endif

		} else {
			/* The power session is gone; tell hub_wq */
			usb_set_device_state(udev, USB_STATE_NOTATTACHED);
			set_bit(port1, hub->change_bits);
		}
	}

	/* If no port-status-change flags were set, we don't need any
	 * debouncing.  If flags were set we can try to debounce the
	 * ports all at once right now, instead of letting hub_wq do them
	 * one at a time later on.
	 *
	 * If any port-status changes do occur during this delay, hub_wq
	 * will see them later and handle them normally.
	 */
	if (need_debounce_delay) {
		delay = HUB_DEBOUNCE_STABLE;

		/* Don't do a long sleep inside a workqueue routine */
		if (type == HUB_INIT2) {
			INIT_DELAYED_WORK(&hub->init_work, hub_init_func3);
			queue_delayed_work(system_power_efficient_wq,
					&hub->init_work,
					msecs_to_jiffies(delay));
			device_unlock(&hdev->dev);
			return;		/* Continues at init3: below */
		} else {
			msleep(delay);
		}
	}
 init3:
	hub->quiescing = 0;

	status = usb_submit_urb(hub->urb, GFP_NOIO);
	if (status < 0)
		dev_err(hub->intfdev, "activate --> %d\n", status);
	if (hub->has_indicators && blinkenlights)
		queue_delayed_work(system_power_efficient_wq,
				&hub->leds, LED_CYCLE_PERIOD);

	/* Scan all ports that need attention */
	kick_hub_wq(hub);
 abort:
	if (type == HUB_INIT2 || type == HUB_INIT3) {
		/* Allow autosuspend if it was suppressed */
 disconnected:
		usb_autopm_put_interface_async(to_usb_interface(hub->intfdev));
		device_unlock(&hdev->dev);
	}

	kref_put(&hub->kref, hub_release);
}

/* Implement the continuations for the delays above */
static void hub_init_func2(struct work_struct *ws)
{
	struct usb_hub *hub = container_of(ws, struct usb_hub, init_work.work);

	hub_activate(hub, HUB_INIT2);
}

static void hub_init_func3(struct work_struct *ws)
{
	struct usb_hub *hub = container_of(ws, struct usb_hub, init_work.work);

	hub_activate(hub, HUB_INIT3);
}

enum hub_quiescing_type {
	HUB_DISCONNECT, HUB_PRE_RESET, HUB_SUSPEND
};

static void hub_quiesce(struct usb_hub *hub, enum hub_quiescing_type type)
{
	struct usb_device *hdev = hub->hdev;
	unsigned long flags;
	int i;

	/* hub_wq and related activity won't re-trigger */
	spin_lock_irqsave(&hub->irq_urb_lock, flags);
	hub->quiescing = 1;
	spin_unlock_irqrestore(&hub->irq_urb_lock, flags);

	if (type != HUB_SUSPEND) {
		/* Disconnect all the children */
		for (i = 0; i < hdev->maxchild; ++i) {
			if (hub->ports[i]->child)
				usb_disconnect(&hub->ports[i]->child);
		}
	}

	/* Stop hub_wq and related activity */
	del_timer_sync(&hub->irq_urb_retry);
	usb_kill_urb(hub->urb);
	if (hub->has_indicators)
		cancel_delayed_work_sync(&hub->leds);
	if (hub->tt.hub)
		flush_work(&hub->tt.clear_work);
}

static void hub_pm_barrier_for_all_ports(struct usb_hub *hub)
{
	int i;

	for (i = 0; i < hub->hdev->maxchild; ++i)
		pm_runtime_barrier(&hub->ports[i]->dev);
}

/* caller has locked the hub device */
static int hub_pre_reset(struct usb_interface *intf)
{
	struct usb_hub *hub = usb_get_intfdata(intf);

	hub_quiesce(hub, HUB_PRE_RESET);
	hub->in_reset = 1;
	hub_pm_barrier_for_all_ports(hub);
	return 0;
}

/* caller has locked the hub device */
static int hub_post_reset(struct usb_interface *intf)
{
	struct usb_hub *hub = usb_get_intfdata(intf);

	hub->in_reset = 0;
	hub_pm_barrier_for_all_ports(hub);
	hub_activate(hub, HUB_POST_RESET);
	return 0;
}

static int hub_configure(struct usb_hub *hub,
	struct usb_endpoint_descriptor *endpoint)
{
	struct usb_hcd *hcd;
	struct usb_device *hdev = hub->hdev;
	struct device *hub_dev = hub->intfdev;
	u16 hubstatus, hubchange;
	u16 wHubCharacteristics;
	unsigned int pipe;
	int maxp, ret, i;
	char *message = "out of memory";
	unsigned unit_load;
	unsigned full_load;
	unsigned maxchild;

	hub->buffer = kmalloc(sizeof(*hub->buffer), GFP_KERNEL);
	if (!hub->buffer) {
		ret = -ENOMEM;
		goto fail;
	}

	hub->status = kmalloc(sizeof(*hub->status), GFP_KERNEL);
	if (!hub->status) {
		ret = -ENOMEM;
		goto fail;
	}
	mutex_init(&hub->status_mutex);

	hub->descriptor = kzalloc(sizeof(*hub->descriptor), GFP_KERNEL);
	if (!hub->descriptor) {
		ret = -ENOMEM;
		goto fail;
	}

	/* Request the entire hub descriptor.
	 * hub->descriptor can handle USB_MAXCHILDREN ports,
	 * but a (non-SS) hub can/will return fewer bytes here.
	 */
	ret = get_hub_descriptor(hdev, hub->descriptor);
	if (ret < 0) {
		message = "can't read hub descriptor";
		goto fail;
	}

	maxchild = USB_MAXCHILDREN;
	if (hub_is_superspeed(hdev))
		maxchild = min_t(unsigned, maxchild, USB_SS_MAXPORTS);

	if (hub->descriptor->bNbrPorts > maxchild) {
		message = "hub has too many ports!";
		ret = -ENODEV;
		goto fail;
	} else if (hub->descriptor->bNbrPorts == 0) {
		message = "hub doesn't have any ports!";
		ret = -ENODEV;
		goto fail;
	}

	/*
	 * Accumulate wHubDelay + 40ns for every hub in the tree of devices.
	 * The resulting value will be used for SetIsochDelay() request.
	 */
	if (hub_is_superspeed(hdev) || hub_is_superspeedplus(hdev)) {
		u32 delay = __le16_to_cpu(hub->descriptor->u.ss.wHubDelay);

		if (hdev->parent)
			delay += hdev->parent->hub_delay;

		delay += USB_TP_TRANSMISSION_DELAY;
		hdev->hub_delay = min_t(u32, delay, USB_TP_TRANSMISSION_DELAY_MAX);
	}

	maxchild = hub->descriptor->bNbrPorts;
	dev_info(hub_dev, "%d port%s detected\n", maxchild,
			(maxchild == 1) ? "" : "s");

	hub->ports = kcalloc(maxchild, sizeof(struct usb_port *), GFP_KERNEL);
	if (!hub->ports) {
		ret = -ENOMEM;
		goto fail;
	}

	wHubCharacteristics = le16_to_cpu(hub->descriptor->wHubCharacteristics);
	if (hub_is_superspeed(hdev)) {
		unit_load = 150;
		full_load = 900;
	} else {
		unit_load = 100;
		full_load = 500;
	}

	/* FIXME for USB 3.0, skip for now */
	if ((wHubCharacteristics & HUB_CHAR_COMPOUND) &&
			!(hub_is_superspeed(hdev))) {
		char	portstr[USB_MAXCHILDREN + 1];

		for (i = 0; i < maxchild; i++)
			portstr[i] = hub->descriptor->u.hs.DeviceRemovable
				    [((i + 1) / 8)] & (1 << ((i + 1) % 8))
				? 'F' : 'R';
		portstr[maxchild] = 0;
		dev_dbg(hub_dev, "compound device; port removable status: %s\n", portstr);
	} else
		dev_dbg(hub_dev, "standalone hub\n");

	switch (wHubCharacteristics & HUB_CHAR_LPSM) {
	case HUB_CHAR_COMMON_LPSM:
		dev_dbg(hub_dev, "ganged power switching\n");
		break;
	case HUB_CHAR_INDV_PORT_LPSM:
		dev_dbg(hub_dev, "individual port power switching\n");
		break;
	case HUB_CHAR_NO_LPSM:
	case HUB_CHAR_LPSM:
		dev_dbg(hub_dev, "no power switching (usb 1.0)\n");
		break;
	}

	switch (wHubCharacteristics & HUB_CHAR_OCPM) {
	case HUB_CHAR_COMMON_OCPM:
		dev_dbg(hub_dev, "global over-current protection\n");
		break;
	case HUB_CHAR_INDV_PORT_OCPM:
		dev_dbg(hub_dev, "individual port over-current protection\n");
		break;
	case HUB_CHAR_NO_OCPM:
	case HUB_CHAR_OCPM:
		dev_dbg(hub_dev, "no over-current protection\n");
		break;
	}

	spin_lock_init(&hub->tt.lock);
	INIT_LIST_HEAD(&hub->tt.clear_list);
	INIT_WORK(&hub->tt.clear_work, hub_tt_work);
	switch (hdev->descriptor.bDeviceProtocol) {
	case USB_HUB_PR_FS:
		break;
	case USB_HUB_PR_HS_SINGLE_TT:
		dev_dbg(hub_dev, "Single TT\n");
		hub->tt.hub = hdev;
		break;
	case USB_HUB_PR_HS_MULTI_TT:
		ret = usb_set_interface(hdev, 0, 1);
		if (ret == 0) {
			dev_dbg(hub_dev, "TT per port\n");
			hub->tt.multi = 1;
		} else
			dev_err(hub_dev, "Using single TT (err %d)\n",
				ret);
		hub->tt.hub = hdev;
		break;
	case USB_HUB_PR_SS:
		/* USB 3.0 hubs don't have a TT */
		break;
	default:
		dev_dbg(hub_dev, "Unrecognized hub protocol %d\n",
			hdev->descriptor.bDeviceProtocol);
		break;
	}

	/* Note 8 FS bit times == (8 bits / 12000000 bps) ~= 666ns */
	switch (wHubCharacteristics & HUB_CHAR_TTTT) {
	case HUB_TTTT_8_BITS:
		if (hdev->descriptor.bDeviceProtocol != 0) {
			hub->tt.think_time = 666;
			dev_dbg(hub_dev, "TT requires at most %d "
					"FS bit times (%d ns)\n",
				8, hub->tt.think_time);
		}
		break;
	case HUB_TTTT_16_BITS:
		hub->tt.think_time = 666 * 2;
		dev_dbg(hub_dev, "TT requires at most %d "
				"FS bit times (%d ns)\n",
			16, hub->tt.think_time);
		break;
	case HUB_TTTT_24_BITS:
		hub->tt.think_time = 666 * 3;
		dev_dbg(hub_dev, "TT requires at most %d "
				"FS bit times (%d ns)\n",
			24, hub->tt.think_time);
		break;
	case HUB_TTTT_32_BITS:
		hub->tt.think_time = 666 * 4;
		dev_dbg(hub_dev, "TT requires at most %d "
				"FS bit times (%d ns)\n",
			32, hub->tt.think_time);
		break;
	}

	/* probe() zeroes hub->indicator[] */
	if (wHubCharacteristics & HUB_CHAR_PORTIND) {
		hub->has_indicators = 1;
		dev_dbg(hub_dev, "Port indicators are supported\n");
	}

	dev_dbg(hub_dev, "power on to power good time: %dms\n",
		hub->descriptor->bPwrOn2PwrGood * 2);

	/* power budgeting mostly matters with bus-powered hubs,
	 * and battery-powered root hubs (may provide just 8 mA).
	 */
	ret = usb_get_std_status(hdev, USB_RECIP_DEVICE, 0, &hubstatus);
	if (ret) {
		message = "can't get hub status";
		goto fail;
	}
	hcd = bus_to_hcd(hdev->bus);
	if (hdev == hdev->bus->root_hub) {
		if (hcd->power_budget > 0)
			hdev->bus_mA = hcd->power_budget;
		else
			hdev->bus_mA = full_load * maxchild;
		if (hdev->bus_mA >= full_load)
			hub->mA_per_port = full_load;
		else {
			hub->mA_per_port = hdev->bus_mA;
			hub->limited_power = 1;
		}
	} else if ((hubstatus & (1 << USB_DEVICE_SELF_POWERED)) == 0) {
		int remaining = hdev->bus_mA -
			hub->descriptor->bHubContrCurrent;

		dev_dbg(hub_dev, "hub controller current requirement: %dmA\n",
			hub->descriptor->bHubContrCurrent);
		hub->limited_power = 1;

		if (remaining < maxchild * unit_load)
			dev_warn(hub_dev,
					"insufficient power available "
					"to use all downstream ports\n");
		hub->mA_per_port = unit_load;	/* 7.2.1 */

	} else {	/* Self-powered external hub */
		/* FIXME: What about battery-powered external hubs that
		 * provide less current per port? */
		hub->mA_per_port = full_load;
	}
	if (hub->mA_per_port < full_load)
		dev_dbg(hub_dev, "%umA bus power budget for each child\n",
				hub->mA_per_port);

	ret = hub_hub_status(hub, &hubstatus, &hubchange);
	if (ret < 0) {
		message = "can't get hub status";
		goto fail;
	}

	/* local power status reports aren't always correct */
	if (hdev->actconfig->desc.bmAttributes & USB_CONFIG_ATT_SELFPOWER)
		dev_dbg(hub_dev, "local power source is %s\n",
			(hubstatus & HUB_STATUS_LOCAL_POWER)
			? "lost (inactive)" : "good");

	if ((wHubCharacteristics & HUB_CHAR_OCPM) == 0)
		dev_dbg(hub_dev, "%sover-current condition exists\n",
			(hubstatus & HUB_STATUS_OVERCURRENT) ? "" : "no ");

	/* set up the interrupt endpoint
	 * We use the EP's maxpacket size instead of (PORTS+1+7)/8
	 * bytes as USB2.0[11.12.3] says because some hubs are known
	 * to send more data (and thus cause overflow). For root hubs,
	 * maxpktsize is defined in hcd.c's fake endpoint descriptors
	 * to be big enough for at least USB_MAXCHILDREN ports. */
	pipe = usb_rcvintpipe(hdev, endpoint->bEndpointAddress);
	maxp = usb_maxpacket(hdev, pipe, usb_pipeout(pipe));

	if (maxp > sizeof(*hub->buffer))
		maxp = sizeof(*hub->buffer);

	hub->urb = usb_alloc_urb(0, GFP_KERNEL);
	if (!hub->urb) {
		ret = -ENOMEM;
		goto fail;
	}

	usb_fill_int_urb(hub->urb, hdev, pipe, *hub->buffer, maxp, hub_irq,
		hub, endpoint->bInterval);

	/* maybe cycle the hub leds */
	if (hub->has_indicators && blinkenlights)
		hub->indicator[0] = INDICATOR_CYCLE;

	mutex_lock(&usb_port_peer_mutex);
	for (i = 0; i < maxchild; i++) {
		ret = usb_hub_create_port_device(hub, i + 1);
		if (ret < 0) {
			dev_err(hub->intfdev,
				"couldn't create port%d device.\n", i + 1);
			break;
		}
	}
	hdev->maxchild = i;
	for (i = 0; i < hdev->maxchild; i++) {
		struct usb_port *port_dev = hub->ports[i];

		pm_runtime_put(&port_dev->dev);
	}

	mutex_unlock(&usb_port_peer_mutex);
	if (ret < 0)
		goto fail;

	/* Update the HCD's internal representation of this hub before hub_wq
	 * starts getting port status changes for devices under the hub.
	 */
	if (hcd->driver->update_hub_device) {
		ret = hcd->driver->update_hub_device(hcd, hdev,
				&hub->tt, GFP_KERNEL);
		if (ret < 0) {
			message = "can't update HCD hub info";
			goto fail;
		}
	}

	usb_hub_adjust_deviceremovable(hdev, hub->descriptor);

	hub_activate(hub, HUB_INIT);
	return 0;

fail:
	dev_err(hub_dev, "config failed, %s (err %d)\n",
			message, ret);
	/* hub_disconnect() frees urb and descriptor */
	return ret;
}

static void hub_release(struct kref *kref)
{
	struct usb_hub *hub = container_of(kref, struct usb_hub, kref);

	usb_put_dev(hub->hdev);
	usb_put_intf(to_usb_interface(hub->intfdev));
	kfree(hub);
}

static unsigned highspeed_hubs;

static void hub_disconnect(struct usb_interface *intf)
{
	struct usb_hub *hub = usb_get_intfdata(intf);
	struct usb_device *hdev = interface_to_usbdev(intf);
	int port1;

	/*
	 * Stop adding new hub events. We do not want to block here and thus
	 * will not try to remove any pending work item.
	 */
	hub->disconnected = 1;

	/* Disconnect all children and quiesce the hub */
	hub->error = 0;
	hub_quiesce(hub, HUB_DISCONNECT);

	mutex_lock(&usb_port_peer_mutex);

	/* Avoid races with recursively_mark_NOTATTACHED() */
	spin_lock_irq(&device_state_lock);
	port1 = hdev->maxchild;
	hdev->maxchild = 0;
	usb_set_intfdata(intf, NULL);
	spin_unlock_irq(&device_state_lock);

	for (; port1 > 0; --port1)
		usb_hub_remove_port_device(hub, port1);

	mutex_unlock(&usb_port_peer_mutex);

	if (hub->hdev->speed == USB_SPEED_HIGH)
		highspeed_hubs--;

	usb_free_urb(hub->urb);
	kfree(hub->ports);
	kfree(hub->descriptor);
	kfree(hub->status);
	kfree(hub->buffer);

	pm_suspend_ignore_children(&intf->dev, false);

	if (hub->quirk_disable_autosuspend)
		usb_autopm_put_interface(intf);

	kref_put(&hub->kref, hub_release);
}

static bool hub_descriptor_is_sane(struct usb_host_interface *desc)
{
	/* Some hubs have a subclass of 1, which AFAICT according to the */
	/*  specs is not defined, but it works */
	if (desc->desc.bInterfaceSubClass != 0 &&
	    desc->desc.bInterfaceSubClass != 1)
		return false;

	/* Multiple endpoints? What kind of mutant ninja-hub is this? */
	if (desc->desc.bNumEndpoints != 1)
		return false;

	/* If the first endpoint is not interrupt IN, we'd better punt! */
	if (!usb_endpoint_is_int_in(&desc->endpoint[0].desc))
		return false;

        return true;
}

static int hub_probe(struct usb_interface *intf, const struct usb_device_id *id)
{
	struct usb_host_interface *desc;
	struct usb_device *hdev;
	struct usb_hub *hub;

	desc = intf->cur_altsetting;
	hdev = interface_to_usbdev(intf);

	/*
	 * Set default autosuspend delay as 0 to speedup bus suspend,
	 * based on the below considerations:
	 *
	 * - Unlike other drivers, the hub driver does not rely on the
	 *   autosuspend delay to provide enough time to handle a wakeup
	 *   event, and the submitted status URB is just to check future
	 *   change on hub downstream ports, so it is safe to do it.
	 *
	 * - The patch might cause one or more auto supend/resume for
	 *   below very rare devices when they are plugged into hub
	 *   first time:
	 *
	 *   	devices having trouble initializing, and disconnect
	 *   	themselves from the bus and then reconnect a second
	 *   	or so later
	 *
	 *   	devices just for downloading firmware, and disconnects
	 *   	themselves after completing it
	 *
	 *   For these quite rare devices, their drivers may change the
	 *   autosuspend delay of their parent hub in the probe() to one
	 *   appropriate value to avoid the subtle problem if someone
	 *   does care it.
	 *
	 * - The patch may cause one or more auto suspend/resume on
	 *   hub during running 'lsusb', but it is probably too
	 *   infrequent to worry about.
	 *
	 * - Change autosuspend delay of hub can avoid unnecessary auto
	 *   suspend timer for hub, also may decrease power consumption
	 *   of USB bus.
	 *
	 * - If user has indicated to prevent autosuspend by passing
	 *   usbcore.autosuspend = -1 then keep autosuspend disabled.
	 */
#ifdef CONFIG_PM
	if (hdev->dev.power.autosuspend_delay >= 0)
		pm_runtime_set_autosuspend_delay(&hdev->dev, 0);
#endif

	/*
	 * Hubs have proper suspend/resume support, except for root hubs
	 * where the controller driver doesn't have bus_suspend and
	 * bus_resume methods.
	 */
	if (hdev->parent) {		/* normal device */
		usb_enable_autosuspend(hdev);
	} else {			/* root hub */
		const struct hc_driver *drv = bus_to_hcd(hdev->bus)->driver;

		if (drv->bus_suspend && drv->bus_resume)
			usb_enable_autosuspend(hdev);
	}

	if (hdev->level == MAX_TOPO_LEVEL) {
		dev_err(&intf->dev,
			"Unsupported bus topology: hub nested too deep\n");
		return -E2BIG;
	}

#ifdef	CONFIG_USB_OTG_BLACKLIST_HUB
	if (hdev->parent) {
		dev_warn(&intf->dev, "ignoring external hub\n");
		return -ENODEV;
	}
#endif

	if (!hub_descriptor_is_sane(desc)) {
		dev_err(&intf->dev, "bad descriptor, ignoring hub\n");
		return -EIO;
	}

	/* We found a hub */
	dev_info(&intf->dev, "USB hub found\n");

	hub = kzalloc(sizeof(*hub), GFP_KERNEL);
	if (!hub)
		return -ENOMEM;

	kref_init(&hub->kref);
	hub->intfdev = &intf->dev;
	hub->hdev = hdev;
	INIT_DELAYED_WORK(&hub->leds, led_work);
	INIT_DELAYED_WORK(&hub->init_work, NULL);
	INIT_WORK(&hub->events, hub_event);
	spin_lock_init(&hub->irq_urb_lock);
	timer_setup(&hub->irq_urb_retry, hub_retry_irq_urb, 0);
	usb_get_intf(intf);
	usb_get_dev(hdev);

	usb_set_intfdata(intf, hub);
	intf->needs_remote_wakeup = 1;
	pm_suspend_ignore_children(&intf->dev, true);

	if (hdev->speed == USB_SPEED_HIGH)
		highspeed_hubs++;

	if (id->driver_info & HUB_QUIRK_CHECK_PORT_AUTOSUSPEND)
		hub->quirk_check_port_auto_suspend = 1;

	if (id->driver_info & HUB_QUIRK_DISABLE_AUTOSUSPEND) {
		hub->quirk_disable_autosuspend = 1;
		usb_autopm_get_interface_no_resume(intf);
	}

	if (hub_configure(hub, &desc->endpoint[0].desc) >= 0)
		return 0;

	hub_disconnect(intf);
	return -ENODEV;
}

static int
hub_ioctl(struct usb_interface *intf, unsigned int code, void *user_data)
{
	struct usb_device *hdev = interface_to_usbdev(intf);
	struct usb_hub *hub = usb_hub_to_struct_hub(hdev);

	/* assert ifno == 0 (part of hub spec) */
	switch (code) {
	case USBDEVFS_HUB_PORTINFO: {
		struct usbdevfs_hub_portinfo *info = user_data;
		int i;

		spin_lock_irq(&device_state_lock);
		if (hdev->devnum <= 0)
			info->nports = 0;
		else {
			info->nports = hdev->maxchild;
			for (i = 0; i < info->nports; i++) {
				if (hub->ports[i]->child == NULL)
					info->port[i] = 0;
				else
					info->port[i] =
						hub->ports[i]->child->devnum;
			}
		}
		spin_unlock_irq(&device_state_lock);

		return info->nports + 1;
		}

	default:
		return -ENOSYS;
	}
}

/*
 * Allow user programs to claim ports on a hub.  When a device is attached
 * to one of these "claimed" ports, the program will "own" the device.
 */
static int find_port_owner(struct usb_device *hdev, unsigned port1,
		struct usb_dev_state ***ppowner)
{
	struct usb_hub *hub = usb_hub_to_struct_hub(hdev);

	if (hdev->state == USB_STATE_NOTATTACHED)
		return -ENODEV;
	if (port1 == 0 || port1 > hdev->maxchild)
		return -EINVAL;

	/* Devices not managed by the hub driver
	 * will always have maxchild equal to 0.
	 */
	*ppowner = &(hub->ports[port1 - 1]->port_owner);
	return 0;
}

/* In the following three functions, the caller must hold hdev's lock */
int usb_hub_claim_port(struct usb_device *hdev, unsigned port1,
		       struct usb_dev_state *owner)
{
	int rc;
	struct usb_dev_state **powner;

	rc = find_port_owner(hdev, port1, &powner);
	if (rc)
		return rc;
	if (*powner)
		return -EBUSY;
	*powner = owner;
	return rc;
}
EXPORT_SYMBOL_GPL(usb_hub_claim_port);

int usb_hub_release_port(struct usb_device *hdev, unsigned port1,
			 struct usb_dev_state *owner)
{
	int rc;
	struct usb_dev_state **powner;

	rc = find_port_owner(hdev, port1, &powner);
	if (rc)
		return rc;
	if (*powner != owner)
		return -ENOENT;
	*powner = NULL;
	return rc;
}
EXPORT_SYMBOL_GPL(usb_hub_release_port);

void usb_hub_release_all_ports(struct usb_device *hdev, struct usb_dev_state *owner)
{
	struct usb_hub *hub = usb_hub_to_struct_hub(hdev);
	int n;

	for (n = 0; n < hdev->maxchild; n++) {
		if (hub->ports[n]->port_owner == owner)
			hub->ports[n]->port_owner = NULL;
	}

}

/* The caller must hold udev's lock */
bool usb_device_is_owned(struct usb_device *udev)
{
	struct usb_hub *hub;

	if (udev->state == USB_STATE_NOTATTACHED || !udev->parent)
		return false;
	hub = usb_hub_to_struct_hub(udev->parent);
	return !!hub->ports[udev->portnum - 1]->port_owner;
}

static void recursively_mark_NOTATTACHED(struct usb_device *udev)
{
	struct usb_hub *hub = usb_hub_to_struct_hub(udev);
	int i;

	for (i = 0; i < udev->maxchild; ++i) {
		if (hub->ports[i]->child)
			recursively_mark_NOTATTACHED(hub->ports[i]->child);
	}
	if (udev->state == USB_STATE_SUSPENDED)
		udev->active_duration -= jiffies;
	udev->state = USB_STATE_NOTATTACHED;
}

/**
 * usb_set_device_state - change a device's current state (usbcore, hcds)
 * @udev: pointer to device whose state should be changed
 * @new_state: new state value to be stored
 *
 * udev->state is _not_ fully protected by the device lock.  Although
 * most transitions are made only while holding the lock, the state can
 * can change to USB_STATE_NOTATTACHED at almost any time.  This
 * is so that devices can be marked as disconnected as soon as possible,
 * without having to wait for any semaphores to be released.  As a result,
 * all changes to any device's state must be protected by the
 * device_state_lock spinlock.
 *
 * Once a device has been added to the device tree, all changes to its state
 * should be made using this routine.  The state should _not_ be set directly.
 *
 * If udev->state is already USB_STATE_NOTATTACHED then no change is made.
 * Otherwise udev->state is set to new_state, and if new_state is
 * USB_STATE_NOTATTACHED then all of udev's descendants' states are also set
 * to USB_STATE_NOTATTACHED.
 */
void usb_set_device_state(struct usb_device *udev,
		enum usb_device_state new_state)
{
	unsigned long flags;
	int wakeup = -1;

	spin_lock_irqsave(&device_state_lock, flags);
	if (udev->state == USB_STATE_NOTATTACHED)
		;	/* do nothing */
	else if (new_state != USB_STATE_NOTATTACHED) {

		/* root hub wakeup capabilities are managed out-of-band
		 * and may involve silicon errata ... ignore them here.
		 */
		if (udev->parent) {
			if (udev->state == USB_STATE_SUSPENDED
					|| new_state == USB_STATE_SUSPENDED)
				;	/* No change to wakeup settings */
			else if (new_state == USB_STATE_CONFIGURED)
				wakeup = (udev->quirks &
					USB_QUIRK_IGNORE_REMOTE_WAKEUP) ? 0 :
					udev->actconfig->desc.bmAttributes &
					USB_CONFIG_ATT_WAKEUP;
			else
				wakeup = 0;
		}
		if (udev->state == USB_STATE_SUSPENDED &&
			new_state != USB_STATE_SUSPENDED)
			udev->active_duration -= jiffies;
		else if (new_state == USB_STATE_SUSPENDED &&
				udev->state != USB_STATE_SUSPENDED)
			udev->active_duration += jiffies;
		udev->state = new_state;
	} else
		recursively_mark_NOTATTACHED(udev);
	spin_unlock_irqrestore(&device_state_lock, flags);
	if (wakeup >= 0)
		device_set_wakeup_capable(&udev->dev, wakeup);
}
EXPORT_SYMBOL_GPL(usb_set_device_state);

/*
 * Choose a device number.
 *
 * Device numbers are used as filenames in usbfs.  On USB-1.1 and
 * USB-2.0 buses they are also used as device addresses, however on
 * USB-3.0 buses the address is assigned by the controller hardware
 * and it usually is not the same as the device number.
 *
 * WUSB devices are simple: they have no hubs behind, so the mapping
 * device <-> virtual port number becomes 1:1. Why? to simplify the
 * life of the device connection logic in
 * drivers/usb/wusbcore/devconnect.c. When we do the initial secret
 * handshake we need to assign a temporary address in the unauthorized
 * space. For simplicity we use the first virtual port number found to
 * be free [drivers/usb/wusbcore/devconnect.c:wusbhc_devconnect_ack()]
 * and that becomes it's address [X < 128] or its unauthorized address
 * [X | 0x80].
 *
 * We add 1 as an offset to the one-based USB-stack port number
 * (zero-based wusb virtual port index) for two reasons: (a) dev addr
 * 0 is reserved by USB for default address; (b) Linux's USB stack
 * uses always #1 for the root hub of the controller. So USB stack's
 * port #1, which is wusb virtual-port #0 has address #2.
 *
 * Devices connected under xHCI are not as simple.  The host controller
 * supports virtualization, so the hardware assigns device addresses and
 * the HCD must setup data structures before issuing a set address
 * command to the hardware.
 */
static void choose_devnum(struct usb_device *udev)
{
	int		devnum;
	struct usb_bus	*bus = udev->bus;

	/* be safe when more hub events are proceed in parallel */
	mutex_lock(&bus->devnum_next_mutex);
	if (udev->wusb) {
		devnum = udev->portnum + 1;
		BUG_ON(test_bit(devnum, bus->devmap.devicemap));
	} else {
		/* Try to allocate the next devnum beginning at
		 * bus->devnum_next. */
		devnum = find_next_zero_bit(bus->devmap.devicemap, 128,
					    bus->devnum_next);
		if (devnum >= 128)
			devnum = find_next_zero_bit(bus->devmap.devicemap,
						    128, 1);
		bus->devnum_next = (devnum >= 127 ? 1 : devnum + 1);
	}
	if (devnum < 128) {
		set_bit(devnum, bus->devmap.devicemap);
		udev->devnum = devnum;
	}
	mutex_unlock(&bus->devnum_next_mutex);
}

static void release_devnum(struct usb_device *udev)
{
	if (udev->devnum > 0) {
		clear_bit(udev->devnum, udev->bus->devmap.devicemap);
		udev->devnum = -1;
	}
}

static void update_devnum(struct usb_device *udev, int devnum)
{
	/* The address for a WUSB device is managed by wusbcore. */
	if (!udev->wusb)
		udev->devnum = devnum;
	if (!udev->devaddr)
		udev->devaddr = (u8)devnum;
}

static void hub_free_dev(struct usb_device *udev)
{
	struct usb_hcd *hcd = bus_to_hcd(udev->bus);

	/* Root hubs aren't real devices, so don't free HCD resources */
	if (hcd->driver->free_dev && udev->parent)
		hcd->driver->free_dev(hcd, udev);
}

static void hub_disconnect_children(struct usb_device *udev)
{
	struct usb_hub *hub = usb_hub_to_struct_hub(udev);
	int i;

	/* Free up all the children before we remove this device */
	for (i = 0; i < udev->maxchild; i++) {
		if (hub->ports[i]->child)
			usb_disconnect(&hub->ports[i]->child);
	}
}

/**
 * usb_disconnect - disconnect a device (usbcore-internal)
 * @pdev: pointer to device being disconnected
 * Context: !in_interrupt ()
 *
 * Something got disconnected. Get rid of it and all of its children.
 *
 * If *pdev is a normal device then the parent hub must already be locked.
 * If *pdev is a root hub then the caller must hold the usb_bus_idr_lock,
 * which protects the set of root hubs as well as the list of buses.
 *
 * Only hub drivers (including virtual root hub drivers for host
 * controllers) should ever call this.
 *
 * This call is synchronous, and may not be used in an interrupt context.
 */
void usb_disconnect(struct usb_device **pdev)
{
	struct usb_port *port_dev = NULL;
	struct usb_device *udev = *pdev;
	struct usb_hub *hub = NULL;
	int port1 = 1;

	/* mark the device as inactive, so any further urb submissions for
	 * this device (and any of its children) will fail immediately.
	 * this quiesces everything except pending urbs.
	 */
	usb_set_device_state(udev, USB_STATE_NOTATTACHED);
	dev_info(&udev->dev, "USB disconnect, device number %d\n",
			udev->devnum);

	/*
	 * Ensure that the pm runtime code knows that the USB device
	 * is in the process of being disconnected.
	 */
	pm_runtime_barrier(&udev->dev);

	usb_lock_device(udev);

	hub_disconnect_children(udev);

	/* deallocate hcd/hardware state ... nuking all pending urbs and
	 * cleaning up all state associated with the current configuration
	 * so that the hardware is now fully quiesced.
	 */
	dev_dbg(&udev->dev, "unregistering device\n");
	usb_disable_device(udev, 0);
	usb_hcd_synchronize_unlinks(udev);

	if (udev->parent) {
		port1 = udev->portnum;
		hub = usb_hub_to_struct_hub(udev->parent);
		port_dev = hub->ports[port1 - 1];

		sysfs_remove_link(&udev->dev.kobj, "port");
		sysfs_remove_link(&port_dev->dev.kobj, "device");

		/*
		 * As usb_port_runtime_resume() de-references udev, make
		 * sure no resumes occur during removal
		 */
		if (!test_and_set_bit(port1, hub->child_usage_bits))
			pm_runtime_get_sync(&port_dev->dev);
	}

	usb_remove_ep_devs(&udev->ep0);
	usb_unlock_device(udev);

	/* Unregister the device.  The device driver is responsible
	 * for de-configuring the device and invoking the remove-device
	 * notifier chain (used by usbfs and possibly others).
	 */
	device_del(&udev->dev);

	/* Free the device number and delete the parent's children[]
	 * (or root_hub) pointer.
	 */
	release_devnum(udev);

	/* Avoid races with recursively_mark_NOTATTACHED() */
	spin_lock_irq(&device_state_lock);
	*pdev = NULL;
	spin_unlock_irq(&device_state_lock);

	if (port_dev && test_and_clear_bit(port1, hub->child_usage_bits))
		pm_runtime_put(&port_dev->dev);

	hub_free_dev(udev);

	put_device(&udev->dev);
}

#ifdef CONFIG_USB_ANNOUNCE_NEW_DEVICES
static void show_string(struct usb_device *udev, char *id, char *string)
{
	if (!string)
		return;
	dev_info(&udev->dev, "%s: %s\n", id, string);
}

static void announce_device(struct usb_device *udev)
{
	u16 bcdDevice = le16_to_cpu(udev->descriptor.bcdDevice);

	dev_info(&udev->dev,
		"New USB device found, idVendor=%04x, idProduct=%04x, bcdDevice=%2x.%02x\n",
		le16_to_cpu(udev->descriptor.idVendor),
		le16_to_cpu(udev->descriptor.idProduct),
		bcdDevice >> 8, bcdDevice & 0xff);
	dev_info(&udev->dev,
		"New USB device strings: Mfr=%d, Product=%d, SerialNumber=%d\n",
		udev->descriptor.iManufacturer,
		udev->descriptor.iProduct,
		udev->descriptor.iSerialNumber);
	show_string(udev, "Product", udev->product);
	show_string(udev, "Manufacturer", udev->manufacturer);
	show_string(udev, "SerialNumber", udev->serial);
}
#else
static inline void announce_device(struct usb_device *udev) { }
#endif


/**
 * usb_enumerate_device_otg - FIXME (usbcore-internal)
 * @udev: newly addressed device (in ADDRESS state)
 *
 * Finish enumeration for On-The-Go devices
 *
 * Return: 0 if successful. A negative error code otherwise.
 */
static int usb_enumerate_device_otg(struct usb_device *udev)
{
	int err = 0;

#ifdef	CONFIG_USB_OTG
	/*
	 * OTG-aware devices on OTG-capable root hubs may be able to use SRP,
	 * to wake us after we've powered off VBUS; and HNP, switching roles
	 * "host" to "peripheral".  The OTG descriptor helps figure this out.
	 */
	if (!udev->bus->is_b_host
			&& udev->config
			&& udev->parent == udev->bus->root_hub) {
		struct usb_otg_descriptor	*desc = NULL;
		struct usb_bus			*bus = udev->bus;
		unsigned			port1 = udev->portnum;

		/* descriptor may appear anywhere in config */
		err = __usb_get_extra_descriptor(udev->rawdescriptors[0],
				le16_to_cpu(udev->config[0].desc.wTotalLength),
				USB_DT_OTG, (void **) &desc, sizeof(*desc));
		if (err || !(desc->bmAttributes & USB_OTG_HNP))
			return 0;

		dev_info(&udev->dev, "Dual-Role OTG device on %sHNP port\n",
					(port1 == bus->otg_port) ? "" : "non-");

		/* enable HNP before suspend, it's simpler */
		if (port1 == bus->otg_port) {
			bus->b_hnp_enable = 1;
			err = usb_control_msg(udev,
				usb_sndctrlpipe(udev, 0),
				USB_REQ_SET_FEATURE, 0,
				USB_DEVICE_B_HNP_ENABLE,
				0, NULL, 0,
				USB_CTRL_SET_TIMEOUT);
			if (err < 0) {
				/*
				 * OTG MESSAGE: report errors here,
				 * customize to match your product.
				 */
				dev_err(&udev->dev, "can't set HNP mode: %d\n",
									err);
				bus->b_hnp_enable = 0;
			}
		} else if (desc->bLength == sizeof
				(struct usb_otg_descriptor)) {
			/* Set a_alt_hnp_support for legacy otg device */
			err = usb_control_msg(udev,
				usb_sndctrlpipe(udev, 0),
				USB_REQ_SET_FEATURE, 0,
				USB_DEVICE_A_ALT_HNP_SUPPORT,
				0, NULL, 0,
				USB_CTRL_SET_TIMEOUT);
			if (err < 0)
				dev_err(&udev->dev,
					"set a_alt_hnp_support failed: %d\n",
					err);
		}
	}
#endif
	return err;
}


/**
 * usb_enumerate_device - Read device configs/intfs/otg (usbcore-internal)
 * @udev: newly addressed device (in ADDRESS state)
 *
 * This is only called by usb_new_device() and usb_authorize_device()
 * and FIXME -- all comments that apply to them apply here wrt to
 * environment.
 *
 * If the device is WUSB and not authorized, we don't attempt to read
 * the string descriptors, as they will be errored out by the device
 * until it has been authorized.
 *
 * Return: 0 if successful. A negative error code otherwise.
 */
static int usb_enumerate_device(struct usb_device *udev)
{
	int err;
	struct usb_hcd *hcd = bus_to_hcd(udev->bus);

	if (udev->config == NULL) {
		err = usb_get_configuration(udev);
		if (err < 0) {
			if (err != -ENODEV)
				dev_err(&udev->dev, "can't read configurations, error %d\n",
						err);
			return err;
		}
	}

	/* read the standard strings and cache them if present */
	udev->product = usb_cache_string(udev, udev->descriptor.iProduct);
	udev->manufacturer = usb_cache_string(udev,
					      udev->descriptor.iManufacturer);
	udev->serial = usb_cache_string(udev, udev->descriptor.iSerialNumber);

	err = usb_enumerate_device_otg(udev);
	if (err < 0)
		return err;

	if (IS_ENABLED(CONFIG_USB_OTG_WHITELIST) && hcd->tpl_support &&
		!is_targeted(udev)) {
		/* Maybe it can talk to us, though we can't talk to it.
		 * (Includes HNP test device.)
		 */
		if (IS_ENABLED(CONFIG_USB_OTG) && (udev->bus->b_hnp_enable
			|| udev->bus->is_b_host)) {
			err = usb_port_suspend(udev, PMSG_AUTO_SUSPEND);
			if (err < 0)
				dev_dbg(&udev->dev, "HNP fail, %d\n", err);
		}
		return -ENOTSUPP;
	}

	usb_detect_interface_quirks(udev);

	return 0;
}

static void set_usb_port_removable(struct usb_device *udev)
{
	struct usb_device *hdev = udev->parent;
	struct usb_hub *hub;
	u8 port = udev->portnum;
	u16 wHubCharacteristics;
	bool removable = true;

	if (!hdev)
		return;

	hub = usb_hub_to_struct_hub(udev->parent);

	/*
	 * If the platform firmware has provided information about a port,
	 * use that to determine whether it's removable.
	 */
	switch (hub->ports[udev->portnum - 1]->connect_type) {
	case USB_PORT_CONNECT_TYPE_HOT_PLUG:
		udev->removable = USB_DEVICE_REMOVABLE;
		return;
	case USB_PORT_CONNECT_TYPE_HARD_WIRED:
	case USB_PORT_NOT_USED:
		udev->removable = USB_DEVICE_FIXED;
		return;
	default:
		break;
	}

	/*
	 * Otherwise, check whether the hub knows whether a port is removable
	 * or not
	 */
	wHubCharacteristics = le16_to_cpu(hub->descriptor->wHubCharacteristics);

	if (!(wHubCharacteristics & HUB_CHAR_COMPOUND))
		return;

	if (hub_is_superspeed(hdev)) {
		if (le16_to_cpu(hub->descriptor->u.ss.DeviceRemovable)
				& (1 << port))
			removable = false;
	} else {
		if (hub->descriptor->u.hs.DeviceRemovable[port / 8] & (1 << (port % 8)))
			removable = false;
	}

	if (removable)
		udev->removable = USB_DEVICE_REMOVABLE;
	else
		udev->removable = USB_DEVICE_FIXED;

}

/**
 * usb_new_device - perform initial device setup (usbcore-internal)
 * @udev: newly addressed device (in ADDRESS state)
 *
 * This is called with devices which have been detected but not fully
 * enumerated.  The device descriptor is available, but not descriptors
 * for any device configuration.  The caller must have locked either
 * the parent hub (if udev is a normal device) or else the
 * usb_bus_idr_lock (if udev is a root hub).  The parent's pointer to
 * udev has already been installed, but udev is not yet visible through
 * sysfs or other filesystem code.
 *
 * This call is synchronous, and may not be used in an interrupt context.
 *
 * Only the hub driver or root-hub registrar should ever call this.
 *
 * Return: Whether the device is configured properly or not. Zero if the
 * interface was registered with the driver core; else a negative errno
 * value.
 *
 */
int usb_new_device(struct usb_device *udev)
{
	int err;

	if (udev->parent) {
		/* Initialize non-root-hub device wakeup to disabled;
		 * device (un)configuration controls wakeup capable
		 * sysfs power/wakeup controls wakeup enabled/disabled
		 */
		device_init_wakeup(&udev->dev, 0);
	}

	/* Tell the runtime-PM framework the device is active */
	pm_runtime_set_active(&udev->dev);
	pm_runtime_get_noresume(&udev->dev);
	pm_runtime_use_autosuspend(&udev->dev);
	pm_runtime_enable(&udev->dev);

	/* By default, forbid autosuspend for all devices.  It will be
	 * allowed for hubs during binding.
	 */
	usb_disable_autosuspend(udev);

	err = usb_enumerate_device(udev);	/* Read descriptors */
	if (err < 0)
		goto fail;
	dev_dbg(&udev->dev, "udev %d, busnum %d, minor = %d\n",
			udev->devnum, udev->bus->busnum,
			(((udev->bus->busnum-1) * 128) + (udev->devnum-1)));
	/* export the usbdev device-node for libusb */
	udev->dev.devt = MKDEV(USB_DEVICE_MAJOR,
			(((udev->bus->busnum-1) * 128) + (udev->devnum-1)));

	/* Tell the world! */
	announce_device(udev);

	if (udev->serial)
		add_device_randomness(udev->serial, strlen(udev->serial));
	if (udev->product)
		add_device_randomness(udev->product, strlen(udev->product));
	if (udev->manufacturer)
		add_device_randomness(udev->manufacturer,
				      strlen(udev->manufacturer));

	device_enable_async_suspend(&udev->dev);

	/* check whether the hub or firmware marks this port as non-removable */
	if (udev->parent)
		set_usb_port_removable(udev);

	/* Register the device.  The device driver is responsible
	 * for configuring the device and invoking the add-device
	 * notifier chain (used by usbfs and possibly others).
	 */
	err = device_add(&udev->dev);
	if (err) {
		dev_err(&udev->dev, "can't device_add, error %d\n", err);
		goto fail;
	}

	/* Create link files between child device and usb port device. */
	if (udev->parent) {
		struct usb_hub *hub = usb_hub_to_struct_hub(udev->parent);
		int port1 = udev->portnum;
		struct usb_port	*port_dev = hub->ports[port1 - 1];

		err = sysfs_create_link(&udev->dev.kobj,
				&port_dev->dev.kobj, "port");
		if (err)
			goto fail;

		err = sysfs_create_link(&port_dev->dev.kobj,
				&udev->dev.kobj, "device");
		if (err) {
			sysfs_remove_link(&udev->dev.kobj, "port");
			goto fail;
		}

		if (!test_and_set_bit(port1, hub->child_usage_bits))
			pm_runtime_get_sync(&port_dev->dev);
	}

	(void) usb_create_ep_devs(&udev->dev, &udev->ep0, udev);
	usb_mark_last_busy(udev);
	pm_runtime_put_sync_autosuspend(&udev->dev);
	return err;

fail:
	usb_set_device_state(udev, USB_STATE_NOTATTACHED);
	pm_runtime_disable(&udev->dev);
	pm_runtime_set_suspended(&udev->dev);
	return err;
}


/**
 * usb_deauthorize_device - deauthorize a device (usbcore-internal)
 * @usb_dev: USB device
 *
 * Move the USB device to a very basic state where interfaces are disabled
 * and the device is in fact unconfigured and unusable.
 *
 * We share a lock (that we have) with device_del(), so we need to
 * defer its call.
 *
 * Return: 0.
 */
int usb_deauthorize_device(struct usb_device *usb_dev)
{
	usb_lock_device(usb_dev);
	if (usb_dev->authorized == 0)
		goto out_unauthorized;

	usb_dev->authorized = 0;
	usb_set_configuration(usb_dev, -1);

out_unauthorized:
	usb_unlock_device(usb_dev);
	return 0;
}


int usb_authorize_device(struct usb_device *usb_dev)
{
	int result = 0, c;

	usb_lock_device(usb_dev);
	if (usb_dev->authorized == 1)
		goto out_authorized;

	result = usb_autoresume_device(usb_dev);
	if (result < 0) {
		dev_err(&usb_dev->dev,
			"can't autoresume for authorization: %d\n", result);
		goto error_autoresume;
	}

	if (usb_dev->wusb) {
		result = usb_get_device_descriptor(usb_dev, sizeof(usb_dev->descriptor));
		if (result < 0) {
			dev_err(&usb_dev->dev, "can't re-read device descriptor for "
				"authorization: %d\n", result);
			goto error_device_descriptor;
		}
	}

	usb_dev->authorized = 1;
	/* Choose and set the configuration.  This registers the interfaces
	 * with the driver core and lets interface drivers bind to them.
	 */
	c = usb_choose_configuration(usb_dev);
	if (c >= 0) {
		result = usb_set_configuration(usb_dev, c);
		if (result) {
			dev_err(&usb_dev->dev,
				"can't set config #%d, error %d\n", c, result);
			/* This need not be fatal.  The user can try to
			 * set other configurations. */
		}
	}
	dev_info(&usb_dev->dev, "authorized to connect\n");

error_device_descriptor:
	usb_autosuspend_device(usb_dev);
error_autoresume:
out_authorized:
	usb_unlock_device(usb_dev);	/* complements locktree */
	return result;
}

/*
 * Return 1 if port speed is SuperSpeedPlus, 0 otherwise
 * check it from the link protocol field of the current speed ID attribute.
 * current speed ID is got from ext port status request. Sublink speed attribute
 * table is returned with the hub BOS SSP device capability descriptor
 */
static int port_speed_is_ssp(struct usb_device *hdev, int speed_id)
{
	int ssa_count;
	u32 ss_attr;
	int i;
	struct usb_ssp_cap_descriptor *ssp_cap = hdev->bos->ssp_cap;

	if (!ssp_cap)
		return 0;

	ssa_count = le32_to_cpu(ssp_cap->bmAttributes) &
		USB_SSP_SUBLINK_SPEED_ATTRIBS;

	for (i = 0; i <= ssa_count; i++) {
		ss_attr = le32_to_cpu(ssp_cap->bmSublinkSpeedAttr[i]);
		if (speed_id == (ss_attr & USB_SSP_SUBLINK_SPEED_SSID))
			return !!(ss_attr & USB_SSP_SUBLINK_SPEED_LP);
	}
	return 0;
}

/* Returns 1 if @hub is a WUSB root hub, 0 otherwise */
static unsigned hub_is_wusb(struct usb_hub *hub)
{
	struct usb_hcd *hcd;
	if (hub->hdev->parent != NULL)  /* not a root hub? */
		return 0;
	hcd = bus_to_hcd(hub->hdev->bus);
	return hcd->wireless;
}


#define PORT_RESET_TRIES	5
#define SET_ADDRESS_TRIES	2
#define GET_DESCRIPTOR_TRIES	2
#define SET_CONFIG_TRIES	(2 * (use_both_schemes + 1))
#define USE_NEW_SCHEME(i, scheme)	((i) / 2 == (int)(scheme))

#define HUB_ROOT_RESET_TIME	60	/* times are in msec */
#define HUB_SHORT_RESET_TIME	10
#define HUB_BH_RESET_TIME	50
#define HUB_LONG_RESET_TIME	200
#define HUB_RESET_TIMEOUT	800

/*
 * "New scheme" enumeration causes an extra state transition to be
 * exposed to an xhci host and causes USB3 devices to receive control
 * commands in the default state.  This has been seen to cause
 * enumeration failures, so disable this enumeration scheme for USB3
 * devices.
 */
static bool use_new_scheme(struct usb_device *udev, int retry,
			   struct usb_port *port_dev)
{
	int old_scheme_first_port =
		port_dev->quirks & USB_PORT_QUIRK_OLD_SCHEME;

	if (udev->speed >= USB_SPEED_SUPER)
		return false;

	return USE_NEW_SCHEME(retry, old_scheme_first_port || old_scheme_first);
}

/* Is a USB 3.0 port in the Inactive or Compliance Mode state?
 * Port warm reset is required to recover
 */
static bool hub_port_warm_reset_required(struct usb_hub *hub, int port1,
		u16 portstatus)
{
	u16 link_state;

	if (!hub_is_superspeed(hub->hdev))
		return false;

	if (test_bit(port1, hub->warm_reset_bits))
		return true;

	link_state = portstatus & USB_PORT_STAT_LINK_STATE;
	return link_state == USB_SS_PORT_LS_SS_INACTIVE
		|| link_state == USB_SS_PORT_LS_COMP_MOD;
}

static int hub_port_wait_reset(struct usb_hub *hub, int port1,
			struct usb_device *udev, unsigned int delay, bool warm)
{
	int delay_time, ret;
	u16 portstatus;
	u16 portchange;
	u32 ext_portstatus = 0;

	for (delay_time = 0;
			delay_time < HUB_RESET_TIMEOUT;
			delay_time += delay) {
		/* wait to give the device a chance to reset */
		msleep(delay);

		/* read and decode port status */
		if (hub_is_superspeedplus(hub->hdev))
			ret = hub_ext_port_status(hub, port1,
						  HUB_EXT_PORT_STATUS,
						  &portstatus, &portchange,
						  &ext_portstatus);
		else
			ret = hub_port_status(hub, port1, &portstatus,
					      &portchange);
		if (ret < 0)
			return ret;

		/*
		 * The port state is unknown until the reset completes.
		 *
		 * On top of that, some chips may require additional time
		 * to re-establish a connection after the reset is complete,
		 * so also wait for the connection to be re-established.
		 */
		if (!(portstatus & USB_PORT_STAT_RESET) &&
		    (portstatus & USB_PORT_STAT_CONNECTION))
			break;

		/* switch to the long delay after two short delay failures */
		if (delay_time >= 2 * HUB_SHORT_RESET_TIME)
			delay = HUB_LONG_RESET_TIME;

		dev_dbg(&hub->ports[port1 - 1]->dev,
				"not %sreset yet, waiting %dms\n",
				warm ? "warm " : "", delay);
	}

	if ((portstatus & USB_PORT_STAT_RESET))
		return -EBUSY;

	if (hub_port_warm_reset_required(hub, port1, portstatus))
		return -ENOTCONN;

	/* Device went away? */
	if (!(portstatus & USB_PORT_STAT_CONNECTION))
		return -ENOTCONN;

	/* Retry if connect change is set but status is still connected.
	 * A USB 3.0 connection may bounce if multiple warm resets were issued,
	 * but the device may have successfully re-connected. Ignore it.
	 */
	if (!hub_is_superspeed(hub->hdev) &&
	    (portchange & USB_PORT_STAT_C_CONNECTION)) {
		usb_clear_port_feature(hub->hdev, port1,
				       USB_PORT_FEAT_C_CONNECTION);
		return -EAGAIN;
	}

	if (!(portstatus & USB_PORT_STAT_ENABLE))
		return -EBUSY;

	if (!udev)
		return 0;

	if (hub_is_superspeedplus(hub->hdev)) {
		/* extended portstatus Rx and Tx lane count are zero based */
		udev->rx_lanes = USB_EXT_PORT_RX_LANES(ext_portstatus) + 1;
		udev->tx_lanes = USB_EXT_PORT_TX_LANES(ext_portstatus) + 1;
	} else {
		udev->rx_lanes = 1;
		udev->tx_lanes = 1;
	}
	if (hub_is_wusb(hub))
		udev->speed = USB_SPEED_WIRELESS;
	else if (hub_is_superspeedplus(hub->hdev) &&
		 port_speed_is_ssp(hub->hdev, ext_portstatus &
				   USB_EXT_PORT_STAT_RX_SPEED_ID))
		udev->speed = USB_SPEED_SUPER_PLUS;
	else if (hub_is_superspeed(hub->hdev))
		udev->speed = USB_SPEED_SUPER;
	else if (portstatus & USB_PORT_STAT_HIGH_SPEED)
		udev->speed = USB_SPEED_HIGH;
	else if (portstatus & USB_PORT_STAT_LOW_SPEED)
		udev->speed = USB_SPEED_LOW;
	else
		udev->speed = USB_SPEED_FULL;
	return 0;
}

/* Handle port reset and port warm(BH) reset (for USB3 protocol ports) */
static int hub_port_reset(struct usb_hub *hub, int port1,
			struct usb_device *udev, unsigned int delay, bool warm)
{
	int i, status;
	u16 portchange, portstatus;
	struct usb_port *port_dev = hub->ports[port1 - 1];
	int reset_recovery_time;

	if (!hub_is_superspeed(hub->hdev)) {
		if (warm) {
			dev_err(hub->intfdev, "only USB3 hub support "
						"warm reset\n");
			return -EINVAL;
		}
		/* Block EHCI CF initialization during the port reset.
		 * Some companion controllers don't like it when they mix.
		 */
		down_read(&ehci_cf_port_reset_rwsem);
	} else if (!warm) {
		/*
		 * If the caller hasn't explicitly requested a warm reset,
		 * double check and see if one is needed.
		 */
		if (hub_port_status(hub, port1, &portstatus, &portchange) == 0)
			if (hub_port_warm_reset_required(hub, port1,
							portstatus))
				warm = true;
	}
	clear_bit(port1, hub->warm_reset_bits);

	/* Reset the port */
	for (i = 0; i < PORT_RESET_TRIES; i++) {
		status = set_port_feature(hub->hdev, port1, (warm ?
					USB_PORT_FEAT_BH_PORT_RESET :
					USB_PORT_FEAT_RESET));
		if (status == -ENODEV) {
			;	/* The hub is gone */
		} else if (status) {
			dev_err(&port_dev->dev,
					"cannot %sreset (err = %d)\n",
					warm ? "warm " : "", status);
		} else {
			status = hub_port_wait_reset(hub, port1, udev, delay,
								warm);
			if (status && status != -ENOTCONN && status != -ENODEV)
				dev_dbg(hub->intfdev,
						"port_wait_reset: err = %d\n",
						status);
		}

		/* Check for disconnect or reset */
		if (status == 0 || status == -ENOTCONN || status == -ENODEV) {
			usb_clear_port_feature(hub->hdev, port1,
					USB_PORT_FEAT_C_RESET);

			if (!hub_is_superspeed(hub->hdev))
				goto done;

			usb_clear_port_feature(hub->hdev, port1,
					USB_PORT_FEAT_C_BH_PORT_RESET);
			usb_clear_port_feature(hub->hdev, port1,
					USB_PORT_FEAT_C_PORT_LINK_STATE);

			if (udev)
				usb_clear_port_feature(hub->hdev, port1,
					USB_PORT_FEAT_C_CONNECTION);

			/*
			 * If a USB 3.0 device migrates from reset to an error
			 * state, re-issue the warm reset.
			 */
			if (hub_port_status(hub, port1,
					&portstatus, &portchange) < 0)
				goto done;

			if (!hub_port_warm_reset_required(hub, port1,
					portstatus))
				goto done;

			/*
			 * If the port is in SS.Inactive or Compliance Mode, the
			 * hot or warm reset failed.  Try another warm reset.
			 */
			if (!warm) {
				dev_dbg(&port_dev->dev,
						"hot reset failed, warm reset\n");
				warm = true;
			}
		}

		dev_dbg(&port_dev->dev,
				"not enabled, trying %sreset again...\n",
				warm ? "warm " : "");
		delay = HUB_LONG_RESET_TIME;
	}

	dev_err(&port_dev->dev, "Cannot enable. Maybe the USB cable is bad?\n");

done:
	if (status == 0) {
		if (port_dev->quirks & USB_PORT_QUIRK_FAST_ENUM)
			usleep_range(10000, 12000);
		else {
			/* TRSTRCY = 10 ms; plus some extra */
			reset_recovery_time = 10 + 40;

			/* Hub needs extra delay after resetting its port. */
			if (hub->hdev->quirks & USB_QUIRK_HUB_SLOW_RESET)
				reset_recovery_time += 100;

			msleep(reset_recovery_time);
		}

		if (udev) {
			struct usb_hcd *hcd = bus_to_hcd(udev->bus);

			update_devnum(udev, 0);
			/* The xHC may think the device is already reset,
			 * so ignore the status.
			 */
			if (hcd->driver->reset_device)
				hcd->driver->reset_device(hcd, udev);

			usb_set_device_state(udev, USB_STATE_DEFAULT);
		}
	} else {
		if (udev)
			usb_set_device_state(udev, USB_STATE_NOTATTACHED);
	}

	if (!hub_is_superspeed(hub->hdev))
		up_read(&ehci_cf_port_reset_rwsem);

	return status;
}

/* Check if a port is power on */
static int port_is_power_on(struct usb_hub *hub, unsigned portstatus)
{
	int ret = 0;

	if (hub_is_superspeed(hub->hdev)) {
		if (portstatus & USB_SS_PORT_STAT_POWER)
			ret = 1;
	} else {
		if (portstatus & USB_PORT_STAT_POWER)
			ret = 1;
	}

	return ret;
}

static void usb_lock_port(struct usb_port *port_dev)
		__acquires(&port_dev->status_lock)
{
	mutex_lock(&port_dev->status_lock);
	__acquire(&port_dev->status_lock);
}

static void usb_unlock_port(struct usb_port *port_dev)
		__releases(&port_dev->status_lock)
{
	mutex_unlock(&port_dev->status_lock);
	__release(&port_dev->status_lock);
}

#ifdef	CONFIG_PM

/* Check if a port is suspended(USB2.0 port) or in U3 state(USB3.0 port) */
static int port_is_suspended(struct usb_hub *hub, unsigned portstatus)
{
	int ret = 0;

	if (hub_is_superspeed(hub->hdev)) {
		if ((portstatus & USB_PORT_STAT_LINK_STATE)
				== USB_SS_PORT_LS_U3)
			ret = 1;
	} else {
		if (portstatus & USB_PORT_STAT_SUSPEND)
			ret = 1;
	}

	return ret;
}

/* Determine whether the device on a port is ready for a normal resume,
 * is ready for a reset-resume, or should be disconnected.
 */
static int check_port_resume_type(struct usb_device *udev,
		struct usb_hub *hub, int port1,
		int status, u16 portchange, u16 portstatus)
{
	struct usb_port *port_dev = hub->ports[port1 - 1];
	int retries = 3;

 retry:
	/* Is a warm reset needed to recover the connection? */
	if (status == 0 && udev->reset_resume
		&& hub_port_warm_reset_required(hub, port1, portstatus)) {
		/* pass */;
	}
	/* Is the device still present? */
	else if (status || port_is_suspended(hub, portstatus) ||
			!port_is_power_on(hub, portstatus)) {
		if (status >= 0)
			status = -ENODEV;
	} else if (!(portstatus & USB_PORT_STAT_CONNECTION)) {
		if (retries--) {
			usleep_range(200, 300);
			status = hub_port_status(hub, port1, &portstatus,
							     &portchange);
			goto retry;
		}
		status = -ENODEV;
	}

	/* Can't do a normal resume if the port isn't enabled,
	 * so try a reset-resume instead.
	 */
	else if (!(portstatus & USB_PORT_STAT_ENABLE) && !udev->reset_resume) {
		if (udev->persist_enabled)
			udev->reset_resume = 1;
		else
			status = -ENODEV;
	}

	if (status) {
		dev_dbg(&port_dev->dev, "status %04x.%04x after resume, %d\n",
				portchange, portstatus, status);
	} else if (udev->reset_resume) {

		/* Late port handoff can set status-change bits */
		if (portchange & USB_PORT_STAT_C_CONNECTION)
			usb_clear_port_feature(hub->hdev, port1,
					USB_PORT_FEAT_C_CONNECTION);
		if (portchange & USB_PORT_STAT_C_ENABLE)
			usb_clear_port_feature(hub->hdev, port1,
					USB_PORT_FEAT_C_ENABLE);

		/*
		 * Whatever made this reset-resume necessary may have
		 * turned on the port1 bit in hub->change_bits.  But after
		 * a successful reset-resume we want the bit to be clear;
		 * if it was on it would indicate that something happened
		 * following the reset-resume.
		 */
		clear_bit(port1, hub->change_bits);
	}

	return status;
}

int usb_disable_ltm(struct usb_device *udev)
{
	struct usb_hcd *hcd = bus_to_hcd(udev->bus);

	/* Check if the roothub and device supports LTM. */
	if (!usb_device_supports_ltm(hcd->self.root_hub) ||
			!usb_device_supports_ltm(udev))
		return 0;

	/* Clear Feature LTM Enable can only be sent if the device is
	 * configured.
	 */
	if (!udev->actconfig)
		return 0;

	return usb_control_msg(udev, usb_sndctrlpipe(udev, 0),
			USB_REQ_CLEAR_FEATURE, USB_RECIP_DEVICE,
			USB_DEVICE_LTM_ENABLE, 0, NULL, 0,
			USB_CTRL_SET_TIMEOUT);
}
EXPORT_SYMBOL_GPL(usb_disable_ltm);

void usb_enable_ltm(struct usb_device *udev)
{
	struct usb_hcd *hcd = bus_to_hcd(udev->bus);

	/* Check if the roothub and device supports LTM. */
	if (!usb_device_supports_ltm(hcd->self.root_hub) ||
			!usb_device_supports_ltm(udev))
		return;

	/* Set Feature LTM Enable can only be sent if the device is
	 * configured.
	 */
	if (!udev->actconfig)
		return;

	usb_control_msg(udev, usb_sndctrlpipe(udev, 0),
			USB_REQ_SET_FEATURE, USB_RECIP_DEVICE,
			USB_DEVICE_LTM_ENABLE, 0, NULL, 0,
			USB_CTRL_SET_TIMEOUT);
}
EXPORT_SYMBOL_GPL(usb_enable_ltm);

/*
 * usb_enable_remote_wakeup - enable remote wakeup for a device
 * @udev: target device
 *
 * For USB-2 devices: Set the device's remote wakeup feature.
 *
 * For USB-3 devices: Assume there's only one function on the device and
 * enable remote wake for the first interface.  FIXME if the interface
 * association descriptor shows there's more than one function.
 */
static int usb_enable_remote_wakeup(struct usb_device *udev)
{
	if (udev->speed < USB_SPEED_SUPER)
		return usb_control_msg(udev, usb_sndctrlpipe(udev, 0),
				USB_REQ_SET_FEATURE, USB_RECIP_DEVICE,
				USB_DEVICE_REMOTE_WAKEUP, 0, NULL, 0,
				USB_CTRL_SET_TIMEOUT);
	else
		return usb_control_msg(udev, usb_sndctrlpipe(udev, 0),
				USB_REQ_SET_FEATURE, USB_RECIP_INTERFACE,
				USB_INTRF_FUNC_SUSPEND,
				USB_INTRF_FUNC_SUSPEND_RW |
					USB_INTRF_FUNC_SUSPEND_LP,
				NULL, 0, USB_CTRL_SET_TIMEOUT);
}

/*
 * usb_disable_remote_wakeup - disable remote wakeup for a device
 * @udev: target device
 *
 * For USB-2 devices: Clear the device's remote wakeup feature.
 *
 * For USB-3 devices: Assume there's only one function on the device and
 * disable remote wake for the first interface.  FIXME if the interface
 * association descriptor shows there's more than one function.
 */
static int usb_disable_remote_wakeup(struct usb_device *udev)
{
	if (udev->speed < USB_SPEED_SUPER)
		return usb_control_msg(udev, usb_sndctrlpipe(udev, 0),
				USB_REQ_CLEAR_FEATURE, USB_RECIP_DEVICE,
				USB_DEVICE_REMOTE_WAKEUP, 0, NULL, 0,
				USB_CTRL_SET_TIMEOUT);
	else
		return usb_control_msg(udev, usb_sndctrlpipe(udev, 0),
				USB_REQ_SET_FEATURE, USB_RECIP_INTERFACE,
				USB_INTRF_FUNC_SUSPEND,	0, NULL, 0,
				USB_CTRL_SET_TIMEOUT);
}

/* Count of wakeup-enabled devices at or below udev */
unsigned usb_wakeup_enabled_descendants(struct usb_device *udev)
{
	struct usb_hub *hub = usb_hub_to_struct_hub(udev);

	return udev->do_remote_wakeup +
			(hub ? hub->wakeup_enabled_descendants : 0);
}
EXPORT_SYMBOL_GPL(usb_wakeup_enabled_descendants);

/*
 * usb_port_suspend - suspend a usb device's upstream port
 * @udev: device that's no longer in active use, not a root hub
 * Context: must be able to sleep; device not locked; pm locks held
 *
 * Suspends a USB device that isn't in active use, conserving power.
 * Devices may wake out of a suspend, if anything important happens,
 * using the remote wakeup mechanism.  They may also be taken out of
 * suspend by the host, using usb_port_resume().  It's also routine
 * to disconnect devices while they are suspended.
 *
 * This only affects the USB hardware for a device; its interfaces
 * (and, for hubs, child devices) must already have been suspended.
 *
 * Selective port suspend reduces power; most suspended devices draw
 * less than 500 uA.  It's also used in OTG, along with remote wakeup.
 * All devices below the suspended port are also suspended.
 *
 * Devices leave suspend state when the host wakes them up.  Some devices
 * also support "remote wakeup", where the device can activate the USB
 * tree above them to deliver data, such as a keypress or packet.  In
 * some cases, this wakes the USB host.
 *
 * Suspending OTG devices may trigger HNP, if that's been enabled
 * between a pair of dual-role devices.  That will change roles, such
 * as from A-Host to A-Peripheral or from B-Host back to B-Peripheral.
 *
 * Devices on USB hub ports have only one "suspend" state, corresponding
 * to ACPI D2, "may cause the device to lose some context".
 * State transitions include:
 *
 *   - suspend, resume ... when the VBUS power link stays live
 *   - suspend, disconnect ... VBUS lost
 *
 * Once VBUS drop breaks the circuit, the port it's using has to go through
 * normal re-enumeration procedures, starting with enabling VBUS power.
 * Other than re-initializing the hub (plug/unplug, except for root hubs),
 * Linux (2.6) currently has NO mechanisms to initiate that:  no hub_wq
 * timer, no SRP, no requests through sysfs.
 *
 * If Runtime PM isn't enabled or used, non-SuperSpeed devices may not get
 * suspended until their bus goes into global suspend (i.e., the root
 * hub is suspended).  Nevertheless, we change @udev->state to
 * USB_STATE_SUSPENDED as this is the device's "logical" state.  The actual
 * upstream port setting is stored in @udev->port_is_suspended.
 *
 * Returns 0 on success, else negative errno.
 */
int usb_port_suspend(struct usb_device *udev, pm_message_t msg)
{
	struct usb_hub	*hub = usb_hub_to_struct_hub(udev->parent);
	struct usb_port *port_dev = hub->ports[udev->portnum - 1];
	int		port1 = udev->portnum;
	int		status;
	bool		really_suspend = true;

	usb_lock_port(port_dev);

	/* enable remote wakeup when appropriate; this lets the device
	 * wake up the upstream hub (including maybe the root hub).
	 *
	 * NOTE:  OTG devices may issue remote wakeup (or SRP) even when
	 * we don't explicitly enable it here.
	 */
	if (udev->do_remote_wakeup) {
		status = usb_enable_remote_wakeup(udev);
		if (status) {
			dev_dbg(&udev->dev, "won't remote wakeup, status %d\n",
					status);
			/* bail if autosuspend is requested */
			if (PMSG_IS_AUTO(msg))
				goto err_wakeup;
		}
	}

	/* disable USB2 hardware LPM */
	usb_disable_usb2_hardware_lpm(udev);

	if (usb_disable_ltm(udev)) {
		dev_err(&udev->dev, "Failed to disable LTM before suspend\n");
		status = -ENOMEM;
		if (PMSG_IS_AUTO(msg))
			goto err_ltm;
	}

	/* see 7.1.7.6 */
	if (hub_is_superspeed(hub->hdev))
		status = hub_set_port_link_state(hub, port1, USB_SS_PORT_LS_U3);

	/*
	 * For system suspend, we do not need to enable the suspend feature
	 * on individual USB-2 ports.  The devices will automatically go
	 * into suspend a few ms after the root hub stops sending packets.
	 * The USB 2.0 spec calls this "global suspend".
	 *
	 * However, many USB hubs have a bug: They don't relay wakeup requests
	 * from a downstream port if the port's suspend feature isn't on.
	 * Therefore we will turn on the suspend feature if udev or any of its
	 * descendants is enabled for remote wakeup.
	 */
	else if (PMSG_IS_AUTO(msg) || usb_wakeup_enabled_descendants(udev) > 0)
		status = set_port_feature(hub->hdev, port1,
				USB_PORT_FEAT_SUSPEND);
	else {
		really_suspend = false;
		status = 0;
	}
	if (status) {
		dev_dbg(&port_dev->dev, "can't suspend, status %d\n", status);

		/* Try to enable USB3 LTM again */
		usb_enable_ltm(udev);
 err_ltm:
		/* Try to enable USB2 hardware LPM again */
		usb_enable_usb2_hardware_lpm(udev);

		if (udev->do_remote_wakeup)
			(void) usb_disable_remote_wakeup(udev);
 err_wakeup:

		/* System sleep transitions should never fail */
		if (!PMSG_IS_AUTO(msg))
			status = 0;
	} else {
		dev_dbg(&udev->dev, "usb %ssuspend, wakeup %d\n",
				(PMSG_IS_AUTO(msg) ? "auto-" : ""),
				udev->do_remote_wakeup);
		if (really_suspend) {
			udev->port_is_suspended = 1;

			/* device has up to 10 msec to fully suspend */
			msleep(10);
		}
		usb_set_device_state(udev, USB_STATE_SUSPENDED);
	}

	if (status == 0 && !udev->do_remote_wakeup && udev->persist_enabled
			&& test_and_clear_bit(port1, hub->child_usage_bits))
		pm_runtime_put_sync(&port_dev->dev);

	usb_mark_last_busy(hub->hdev);

	usb_unlock_port(port_dev);
	return status;
}

/*
 * If the USB "suspend" state is in use (rather than "global suspend"),
 * many devices will be individually taken out of suspend state using
 * special "resume" signaling.  This routine kicks in shortly after
 * hardware resume signaling is finished, either because of selective
 * resume (by host) or remote wakeup (by device) ... now see what changed
 * in the tree that's rooted at this device.
 *
 * If @udev->reset_resume is set then the device is reset before the
 * status check is done.
 */
static int finish_port_resume(struct usb_device *udev)
{
	int	status = 0;
	u16	devstatus = 0;

	/* caller owns the udev device lock */
	dev_dbg(&udev->dev, "%s\n",
		udev->reset_resume ? "finish reset-resume" : "finish resume");

	/* usb ch9 identifies four variants of SUSPENDED, based on what
	 * state the device resumes to.  Linux currently won't see the
	 * first two on the host side; they'd be inside hub_port_init()
	 * during many timeouts, but hub_wq can't suspend until later.
	 */
	usb_set_device_state(udev, udev->actconfig
			? USB_STATE_CONFIGURED
			: USB_STATE_ADDRESS);

	/* 10.5.4.5 says not to reset a suspended port if the attached
	 * device is enabled for remote wakeup.  Hence the reset
	 * operation is carried out here, after the port has been
	 * resumed.
	 */
	if (udev->reset_resume) {
		/*
		 * If the device morphs or switches modes when it is reset,
		 * we don't want to perform a reset-resume.  We'll fail the
		 * resume, which will cause a logical disconnect, and then
		 * the device will be rediscovered.
		 */
 retry_reset_resume:
		if (udev->quirks & USB_QUIRK_RESET)
			status = -ENODEV;
		else
			status = usb_reset_and_verify_device(udev);
	}

	/* 10.5.4.5 says be sure devices in the tree are still there.
	 * For now let's assume the device didn't go crazy on resume,
	 * and device drivers will know about any resume quirks.
	 */
	if (status == 0) {
		devstatus = 0;
		status = usb_get_std_status(udev, USB_RECIP_DEVICE, 0, &devstatus);

		/* If a normal resume failed, try doing a reset-resume */
		if (status && !udev->reset_resume && udev->persist_enabled) {
			dev_dbg(&udev->dev, "retry with reset-resume\n");
			udev->reset_resume = 1;
			goto retry_reset_resume;
		}
	}

	if (status) {
		dev_dbg(&udev->dev, "gone after usb resume? status %d\n",
				status);
	/*
	 * There are a few quirky devices which violate the standard
	 * by claiming to have remote wakeup enabled after a reset,
	 * which crash if the feature is cleared, hence check for
	 * udev->reset_resume
	 */
	} else if (udev->actconfig && !udev->reset_resume) {
		if (udev->speed < USB_SPEED_SUPER) {
			if (devstatus & (1 << USB_DEVICE_REMOTE_WAKEUP))
				status = usb_disable_remote_wakeup(udev);
		} else {
			status = usb_get_std_status(udev, USB_RECIP_INTERFACE, 0,
					&devstatus);
			if (!status && devstatus & (USB_INTRF_STAT_FUNC_RW_CAP
					| USB_INTRF_STAT_FUNC_RW))
				status = usb_disable_remote_wakeup(udev);
		}

		if (status)
			dev_dbg(&udev->dev,
				"disable remote wakeup, status %d\n",
				status);
		status = 0;
	}
	return status;
}

/*
 * There are some SS USB devices which take longer time for link training.
 * XHCI specs 4.19.4 says that when Link training is successful, port
 * sets CCS bit to 1. So if SW reads port status before successful link
 * training, then it will not find device to be present.
 * USB Analyzer log with such buggy devices show that in some cases
 * device switch on the RX termination after long delay of host enabling
 * the VBUS. In few other cases it has been seen that device fails to
 * negotiate link training in first attempt. It has been
 * reported till now that few devices take as long as 2000 ms to train
 * the link after host enabling its VBUS and termination. Following
 * routine implements a 2000 ms timeout for link training. If in a case
 * link trains before timeout, loop will exit earlier.
 *
 * There are also some 2.0 hard drive based devices and 3.0 thumb
 * drives that, when plugged into a 2.0 only port, take a long
 * time to set CCS after VBUS enable.
 *
 * FIXME: If a device was connected before suspend, but was removed
 * while system was asleep, then the loop in the following routine will
 * only exit at timeout.
 *
 * This routine should only be called when persist is enabled.
 */
static int wait_for_connected(struct usb_device *udev,
		struct usb_hub *hub, int *port1,
		u16 *portchange, u16 *portstatus)
{
	int status = 0, delay_ms = 0;

	while (delay_ms < 2000) {
		if (status || *portstatus & USB_PORT_STAT_CONNECTION)
			break;
		if (!port_is_power_on(hub, *portstatus)) {
			status = -ENODEV;
			break;
		}
		msleep(20);
		delay_ms += 20;
		status = hub_port_status(hub, *port1, portstatus, portchange);
	}
	dev_dbg(&udev->dev, "Waited %dms for CONNECT\n", delay_ms);
	return status;
}

/*
 * usb_port_resume - re-activate a suspended usb device's upstream port
 * @udev: device to re-activate, not a root hub
 * Context: must be able to sleep; device not locked; pm locks held
 *
 * This will re-activate the suspended device, increasing power usage
 * while letting drivers communicate again with its endpoints.
 * USB resume explicitly guarantees that the power session between
 * the host and the device is the same as it was when the device
 * suspended.
 *
 * If @udev->reset_resume is set then this routine won't check that the
 * port is still enabled.  Furthermore, finish_port_resume() above will
 * reset @udev.  The end result is that a broken power session can be
 * recovered and @udev will appear to persist across a loss of VBUS power.
 *
 * For example, if a host controller doesn't maintain VBUS suspend current
 * during a system sleep or is reset when the system wakes up, all the USB
 * power sessions below it will be broken.  This is especially troublesome
 * for mass-storage devices containing mounted filesystems, since the
 * device will appear to have disconnected and all the memory mappings
 * to it will be lost.  Using the USB_PERSIST facility, the device can be
 * made to appear as if it had not disconnected.
 *
 * This facility can be dangerous.  Although usb_reset_and_verify_device() makes
 * every effort to insure that the same device is present after the
 * reset as before, it cannot provide a 100% guarantee.  Furthermore it's
 * quite possible for a device to remain unaltered but its media to be
 * changed.  If the user replaces a flash memory card while the system is
 * asleep, he will have only himself to blame when the filesystem on the
 * new card is corrupted and the system crashes.
 *
 * Returns 0 on success, else negative errno.
 */
int usb_port_resume(struct usb_device *udev, pm_message_t msg)
{
	struct usb_hub	*hub = usb_hub_to_struct_hub(udev->parent);
	struct usb_port *port_dev = hub->ports[udev->portnum  - 1];
	int		port1 = udev->portnum;
	int		status;
	u16		portchange, portstatus;

	if (!test_and_set_bit(port1, hub->child_usage_bits)) {
		status = pm_runtime_get_sync(&port_dev->dev);
		if (status < 0) {
			dev_dbg(&udev->dev, "can't resume usb port, status %d\n",
					status);
			return status;
		}
	}

	usb_lock_port(port_dev);

	/* Skip the initial Clear-Suspend step for a remote wakeup */
	status = hub_port_status(hub, port1, &portstatus, &portchange);
	if (status == 0 && !port_is_suspended(hub, portstatus)) {
		if (portchange & USB_PORT_STAT_C_SUSPEND)
			pm_wakeup_event(&udev->dev, 0);
		goto SuspendCleared;
	}

	/* see 7.1.7.7; affects power usage, but not budgeting */
	if (hub_is_superspeed(hub->hdev))
		status = hub_set_port_link_state(hub, port1, USB_SS_PORT_LS_U0);
	else
		status = usb_clear_port_feature(hub->hdev,
				port1, USB_PORT_FEAT_SUSPEND);
	if (status) {
		dev_dbg(&port_dev->dev, "can't resume, status %d\n", status);
	} else {
		/* drive resume for USB_RESUME_TIMEOUT msec */
		dev_dbg(&udev->dev, "usb %sresume\n",
				(PMSG_IS_AUTO(msg) ? "auto-" : ""));
		msleep(USB_RESUME_TIMEOUT);

		/* Virtual root hubs can trigger on GET_PORT_STATUS to
		 * stop resume signaling.  Then finish the resume
		 * sequence.
		 */
		status = hub_port_status(hub, port1, &portstatus, &portchange);

		/* TRSMRCY = 10 msec */
		msleep(10);
	}

 SuspendCleared:
	if (status == 0) {
		udev->port_is_suspended = 0;
		if (hub_is_superspeed(hub->hdev)) {
			if (portchange & USB_PORT_STAT_C_LINK_STATE)
				usb_clear_port_feature(hub->hdev, port1,
					USB_PORT_FEAT_C_PORT_LINK_STATE);
		} else {
			if (portchange & USB_PORT_STAT_C_SUSPEND)
				usb_clear_port_feature(hub->hdev, port1,
						USB_PORT_FEAT_C_SUSPEND);
		}
	}

	if (udev->persist_enabled)
		status = wait_for_connected(udev, hub, &port1, &portchange,
				&portstatus);

	status = check_port_resume_type(udev,
			hub, port1, status, portchange, portstatus);
	if (status == 0)
		status = finish_port_resume(udev);
	if (status < 0) {
		dev_dbg(&udev->dev, "can't resume, status %d\n", status);
		hub_port_logical_disconnect(hub, port1);
	} else  {
		/* Try to enable USB2 hardware LPM */
		usb_enable_usb2_hardware_lpm(udev);

		/* Try to enable USB3 LTM */
		usb_enable_ltm(udev);
	}

	usb_unlock_port(port_dev);

	return status;
}

int usb_remote_wakeup(struct usb_device *udev)
{
	int	status = 0;

	usb_lock_device(udev);
	if (udev->state == USB_STATE_SUSPENDED) {
		dev_dbg(&udev->dev, "usb %sresume\n", "wakeup-");
		status = usb_autoresume_device(udev);
		if (status == 0) {
			/* Let the drivers do their thing, then... */
			usb_autosuspend_device(udev);
		}
	}
	usb_unlock_device(udev);
	return status;
}

/* Returns 1 if there was a remote wakeup and a connect status change. */
static int hub_handle_remote_wakeup(struct usb_hub *hub, unsigned int port,
		u16 portstatus, u16 portchange)
		__must_hold(&port_dev->status_lock)
{
	struct usb_port *port_dev = hub->ports[port - 1];
	struct usb_device *hdev;
	struct usb_device *udev;
	int connect_change = 0;
	u16 link_state;
	int ret;

	hdev = hub->hdev;
	udev = port_dev->child;
	if (!hub_is_superspeed(hdev)) {
		if (!(portchange & USB_PORT_STAT_C_SUSPEND))
			return 0;
		usb_clear_port_feature(hdev, port, USB_PORT_FEAT_C_SUSPEND);
	} else {
		link_state = portstatus & USB_PORT_STAT_LINK_STATE;
		if (!udev || udev->state != USB_STATE_SUSPENDED ||
				(link_state != USB_SS_PORT_LS_U0 &&
				 link_state != USB_SS_PORT_LS_U1 &&
				 link_state != USB_SS_PORT_LS_U2))
			return 0;
	}

	if (udev) {
		/* TRSMRCY = 10 msec */
		msleep(10);

		usb_unlock_port(port_dev);
		ret = usb_remote_wakeup(udev);
		usb_lock_port(port_dev);
		if (ret < 0)
			connect_change = 1;
	} else {
		ret = -ENODEV;
		hub_port_disable(hub, port, 1);
	}
	dev_dbg(&port_dev->dev, "resume, status %d\n", ret);
	return connect_change;
}

static int check_ports_changed(struct usb_hub *hub)
{
	int port1;

	for (port1 = 1; port1 <= hub->hdev->maxchild; ++port1) {
		u16 portstatus, portchange;
		int status;

		status = hub_port_status(hub, port1, &portstatus, &portchange);
		if (!status && portchange)
			return 1;
	}
	return 0;
}

static int hub_suspend(struct usb_interface *intf, pm_message_t msg)
{
	struct usb_hub		*hub = usb_get_intfdata(intf);
	struct usb_device	*hdev = hub->hdev;
	unsigned		port1;

	/*
	 * Warn if children aren't already suspended.
	 * Also, add up the number of wakeup-enabled descendants.
	 */
	hub->wakeup_enabled_descendants = 0;
	for (port1 = 1; port1 <= hdev->maxchild; port1++) {
		struct usb_port *port_dev = hub->ports[port1 - 1];
		struct usb_device *udev = port_dev->child;

		if (udev && udev->can_submit) {
			dev_warn(&port_dev->dev, "device %s not suspended yet\n",
					dev_name(&udev->dev));
			if (PMSG_IS_AUTO(msg))
				return -EBUSY;
		}
		if (udev)
			hub->wakeup_enabled_descendants +=
					usb_wakeup_enabled_descendants(udev);
	}

	if (hdev->do_remote_wakeup && hub->quirk_check_port_auto_suspend) {
		/* check if there are changes pending on hub ports */
		if (check_ports_changed(hub)) {
			if (PMSG_IS_AUTO(msg))
				return -EBUSY;
			pm_wakeup_event(&hdev->dev, 2000);
		}
	}

	if (hub_is_superspeed(hdev) && hdev->do_remote_wakeup) {
		/* Enable hub to send remote wakeup for all ports. */
		for (port1 = 1; port1 <= hdev->maxchild; port1++) {
			set_port_feature(hdev,
					 port1 |
					 USB_PORT_FEAT_REMOTE_WAKE_CONNECT |
					 USB_PORT_FEAT_REMOTE_WAKE_DISCONNECT |
					 USB_PORT_FEAT_REMOTE_WAKE_OVER_CURRENT,
					 USB_PORT_FEAT_REMOTE_WAKE_MASK);
		}
	}

	dev_dbg(&intf->dev, "%s\n", __func__);

	/* stop hub_wq and related activity */
	hub_quiesce(hub, HUB_SUSPEND);
	return 0;
}

/* Report wakeup requests from the ports of a resuming root hub */
static void report_wakeup_requests(struct usb_hub *hub)
{
	struct usb_device	*hdev = hub->hdev;
	struct usb_device	*udev;
	struct usb_hcd		*hcd;
	unsigned long		resuming_ports;
	int			i;

	if (hdev->parent)
		return;		/* Not a root hub */

	hcd = bus_to_hcd(hdev->bus);
	if (hcd->driver->get_resuming_ports) {

		/*
		 * The get_resuming_ports() method returns a bitmap (origin 0)
		 * of ports which have started wakeup signaling but have not
		 * yet finished resuming.  During system resume we will
		 * resume all the enabled ports, regardless of any wakeup
		 * signals, which means the wakeup requests would be lost.
		 * To prevent this, report them to the PM core here.
		 */
		resuming_ports = hcd->driver->get_resuming_ports(hcd);
		for (i = 0; i < hdev->maxchild; ++i) {
			if (test_bit(i, &resuming_ports)) {
				udev = hub->ports[i]->child;
				if (udev)
					pm_wakeup_event(&udev->dev, 0);
			}
		}
	}
}

static int hub_resume(struct usb_interface *intf)
{
	struct usb_hub *hub = usb_get_intfdata(intf);

	dev_dbg(&intf->dev, "%s\n", __func__);
	hub_activate(hub, HUB_RESUME);

	/*
	 * This should be called only for system resume, not runtime resume.
	 * We can't tell the difference here, so some wakeup requests will be
	 * reported at the wrong time or more than once.  This shouldn't
	 * matter much, so long as they do get reported.
	 */
	report_wakeup_requests(hub);
	return 0;
}

static int hub_reset_resume(struct usb_interface *intf)
{
	struct usb_hub *hub = usb_get_intfdata(intf);

	dev_dbg(&intf->dev, "%s\n", __func__);
	hub_activate(hub, HUB_RESET_RESUME);
	return 0;
}

/**
 * usb_root_hub_lost_power - called by HCD if the root hub lost Vbus power
 * @rhdev: struct usb_device for the root hub
 *
 * The USB host controller driver calls this function when its root hub
 * is resumed and Vbus power has been interrupted or the controller
 * has been reset.  The routine marks @rhdev as having lost power.
 * When the hub driver is resumed it will take notice and carry out
 * power-session recovery for all the "USB-PERSIST"-enabled child devices;
 * the others will be disconnected.
 */
void usb_root_hub_lost_power(struct usb_device *rhdev)
{
	dev_notice(&rhdev->dev, "root hub lost power or was reset\n");
	rhdev->reset_resume = 1;
}
EXPORT_SYMBOL_GPL(usb_root_hub_lost_power);

static const char * const usb3_lpm_names[]  = {
	"U0",
	"U1",
	"U2",
	"U3",
};

/*
 * Send a Set SEL control transfer to the device, prior to enabling
 * device-initiated U1 or U2.  This lets the device know the exit latencies from
 * the time the device initiates a U1 or U2 exit, to the time it will receive a
 * packet from the host.
 *
 * This function will fail if the SEL or PEL values for udev are greater than
 * the maximum allowed values for the link state to be enabled.
 */
static int usb_req_set_sel(struct usb_device *udev, enum usb3_link_state state)
{
	struct usb_set_sel_req *sel_values;
	unsigned long long u1_sel;
	unsigned long long u1_pel;
	unsigned long long u2_sel;
	unsigned long long u2_pel;
	int ret;

	if (udev->state != USB_STATE_CONFIGURED)
		return 0;

	/* Convert SEL and PEL stored in ns to us */
	u1_sel = DIV_ROUND_UP(udev->u1_params.sel, 1000);
	u1_pel = DIV_ROUND_UP(udev->u1_params.pel, 1000);
	u2_sel = DIV_ROUND_UP(udev->u2_params.sel, 1000);
	u2_pel = DIV_ROUND_UP(udev->u2_params.pel, 1000);

	/*
	 * Make sure that the calculated SEL and PEL values for the link
	 * state we're enabling aren't bigger than the max SEL/PEL
	 * value that will fit in the SET SEL control transfer.
	 * Otherwise the device would get an incorrect idea of the exit
	 * latency for the link state, and could start a device-initiated
	 * U1/U2 when the exit latencies are too high.
	 */
	if ((state == USB3_LPM_U1 &&
				(u1_sel > USB3_LPM_MAX_U1_SEL_PEL ||
				 u1_pel > USB3_LPM_MAX_U1_SEL_PEL)) ||
			(state == USB3_LPM_U2 &&
			 (u2_sel > USB3_LPM_MAX_U2_SEL_PEL ||
			  u2_pel > USB3_LPM_MAX_U2_SEL_PEL))) {
		dev_dbg(&udev->dev, "Device-initiated %s disabled due to long SEL %llu us or PEL %llu us\n",
				usb3_lpm_names[state], u1_sel, u1_pel);
		return -EINVAL;
	}

	/*
	 * If we're enabling device-initiated LPM for one link state,
	 * but the other link state has a too high SEL or PEL value,
	 * just set those values to the max in the Set SEL request.
	 */
	if (u1_sel > USB3_LPM_MAX_U1_SEL_PEL)
		u1_sel = USB3_LPM_MAX_U1_SEL_PEL;

	if (u1_pel > USB3_LPM_MAX_U1_SEL_PEL)
		u1_pel = USB3_LPM_MAX_U1_SEL_PEL;

	if (u2_sel > USB3_LPM_MAX_U2_SEL_PEL)
		u2_sel = USB3_LPM_MAX_U2_SEL_PEL;

	if (u2_pel > USB3_LPM_MAX_U2_SEL_PEL)
		u2_pel = USB3_LPM_MAX_U2_SEL_PEL;

	/*
	 * usb_enable_lpm() can be called as part of a failed device reset,
	 * which may be initiated by an error path of a mass storage driver.
	 * Therefore, use GFP_NOIO.
	 */
	sel_values = kmalloc(sizeof *(sel_values), GFP_NOIO);
	if (!sel_values)
		return -ENOMEM;

	sel_values->u1_sel = u1_sel;
	sel_values->u1_pel = u1_pel;
	sel_values->u2_sel = cpu_to_le16(u2_sel);
	sel_values->u2_pel = cpu_to_le16(u2_pel);

	ret = usb_control_msg(udev, usb_sndctrlpipe(udev, 0),
			USB_REQ_SET_SEL,
			USB_RECIP_DEVICE,
			0, 0,
			sel_values, sizeof *(sel_values),
			USB_CTRL_SET_TIMEOUT);
	kfree(sel_values);
	return ret;
}

/*
 * Enable or disable device-initiated U1 or U2 transitions.
 */
static int usb_set_device_initiated_lpm(struct usb_device *udev,
		enum usb3_link_state state, bool enable)
{
	int ret;
	int feature;

	switch (state) {
	case USB3_LPM_U1:
		feature = USB_DEVICE_U1_ENABLE;
		break;
	case USB3_LPM_U2:
		feature = USB_DEVICE_U2_ENABLE;
		break;
	default:
		dev_warn(&udev->dev, "%s: Can't %s non-U1 or U2 state.\n",
				__func__, enable ? "enable" : "disable");
		return -EINVAL;
	}

	if (udev->state != USB_STATE_CONFIGURED) {
		dev_dbg(&udev->dev, "%s: Can't %s %s state "
				"for unconfigured device.\n",
				__func__, enable ? "enable" : "disable",
				usb3_lpm_names[state]);
		return 0;
	}

	if (enable) {
		/*
		 * Now send the control transfer to enable device-initiated LPM
		 * for either U1 or U2.
		 */
		ret = usb_control_msg(udev, usb_sndctrlpipe(udev, 0),
				USB_REQ_SET_FEATURE,
				USB_RECIP_DEVICE,
				feature,
				0, NULL, 0,
				USB_CTRL_SET_TIMEOUT);
	} else {
		ret = usb_control_msg(udev, usb_sndctrlpipe(udev, 0),
				USB_REQ_CLEAR_FEATURE,
				USB_RECIP_DEVICE,
				feature,
				0, NULL, 0,
				USB_CTRL_SET_TIMEOUT);
	}
	if (ret < 0) {
		dev_warn(&udev->dev, "%s of device-initiated %s failed.\n",
				enable ? "Enable" : "Disable",
				usb3_lpm_names[state]);
		return -EBUSY;
	}
	return 0;
}

static int usb_set_lpm_timeout(struct usb_device *udev,
		enum usb3_link_state state, int timeout)
{
	int ret;
	int feature;

	switch (state) {
	case USB3_LPM_U1:
		feature = USB_PORT_FEAT_U1_TIMEOUT;
		break;
	case USB3_LPM_U2:
		feature = USB_PORT_FEAT_U2_TIMEOUT;
		break;
	default:
		dev_warn(&udev->dev, "%s: Can't set timeout for non-U1 or U2 state.\n",
				__func__);
		return -EINVAL;
	}

	if (state == USB3_LPM_U1 && timeout > USB3_LPM_U1_MAX_TIMEOUT &&
			timeout != USB3_LPM_DEVICE_INITIATED) {
		dev_warn(&udev->dev, "Failed to set %s timeout to 0x%x, "
				"which is a reserved value.\n",
				usb3_lpm_names[state], timeout);
		return -EINVAL;
	}

	ret = set_port_feature(udev->parent,
			USB_PORT_LPM_TIMEOUT(timeout) | udev->portnum,
			feature);
	if (ret < 0) {
		dev_warn(&udev->dev, "Failed to set %s timeout to 0x%x,"
				"error code %i\n", usb3_lpm_names[state],
				timeout, ret);
		return -EBUSY;
	}
	if (state == USB3_LPM_U1)
		udev->u1_params.timeout = timeout;
	else
		udev->u2_params.timeout = timeout;
	return 0;
}

/*
 * Enable the hub-initiated U1/U2 idle timeouts, and enable device-initiated
 * U1/U2 entry.
 *
 * We will attempt to enable U1 or U2, but there are no guarantees that the
 * control transfers to set the hub timeout or enable device-initiated U1/U2
 * will be successful.
 *
 * If the control transfer to enable device-initiated U1/U2 entry fails, then
 * hub-initiated U1/U2 will be disabled.
 *
 * If we cannot set the parent hub U1/U2 timeout, we attempt to let the xHCI
 * driver know about it.  If that call fails, it should be harmless, and just
 * take up more slightly more bus bandwidth for unnecessary U1/U2 exit latency.
 */
static void usb_enable_link_state(struct usb_hcd *hcd, struct usb_device *udev,
		enum usb3_link_state state)
{
	int timeout, ret;
	__u8 u1_mel = udev->bos->ss_cap->bU1devExitLat;
	__le16 u2_mel = udev->bos->ss_cap->bU2DevExitLat;

	/* If the device says it doesn't have *any* exit latency to come out of
	 * U1 or U2, it's probably lying.  Assume it doesn't implement that link
	 * state.
	 */
	if ((state == USB3_LPM_U1 && u1_mel == 0) ||
			(state == USB3_LPM_U2 && u2_mel == 0))
		return;

	/*
	 * First, let the device know about the exit latencies
	 * associated with the link state we're about to enable.
	 */
	ret = usb_req_set_sel(udev, state);
	if (ret < 0) {
		dev_warn(&udev->dev, "Set SEL for device-initiated %s failed.\n",
				usb3_lpm_names[state]);
		return;
	}

	/* We allow the host controller to set the U1/U2 timeout internally
	 * first, so that it can change its schedule to account for the
	 * additional latency to send data to a device in a lower power
	 * link state.
	 */
	timeout = hcd->driver->enable_usb3_lpm_timeout(hcd, udev, state);

	/* xHCI host controller doesn't want to enable this LPM state. */
	if (timeout == 0)
		return;

	if (timeout < 0) {
		dev_warn(&udev->dev, "Could not enable %s link state, "
				"xHCI error %i.\n", usb3_lpm_names[state],
				timeout);
		return;
	}

	if (usb_set_lpm_timeout(udev, state, timeout)) {
		/* If we can't set the parent hub U1/U2 timeout,
		 * device-initiated LPM won't be allowed either, so let the xHCI
		 * host know that this link state won't be enabled.
		 */
		hcd->driver->disable_usb3_lpm_timeout(hcd, udev, state);
		return;
	}

	/* Only a configured device will accept the Set Feature
	 * U1/U2_ENABLE
	 */
	if (udev->actconfig &&
	    usb_set_device_initiated_lpm(udev, state, true) == 0) {
		if (state == USB3_LPM_U1)
			udev->usb3_lpm_u1_enabled = 1;
		else if (state == USB3_LPM_U2)
			udev->usb3_lpm_u2_enabled = 1;
	} else {
		/* Don't request U1/U2 entry if the device
		 * cannot transition to U1/U2.
		 */
		usb_set_lpm_timeout(udev, state, 0);
		hcd->driver->disable_usb3_lpm_timeout(hcd, udev, state);
	}
}

/*
 * Disable the hub-initiated U1/U2 idle timeouts, and disable device-initiated
 * U1/U2 entry.
 *
 * If this function returns -EBUSY, the parent hub will still allow U1/U2 entry.
 * If zero is returned, the parent will not allow the link to go into U1/U2.
 *
 * If zero is returned, device-initiated U1/U2 entry may still be enabled, but
 * it won't have an effect on the bus link state because the parent hub will
 * still disallow device-initiated U1/U2 entry.
 *
 * If zero is returned, the xHCI host controller may still think U1/U2 entry is
 * possible.  The result will be slightly more bus bandwidth will be taken up
 * (to account for U1/U2 exit latency), but it should be harmless.
 */
static int usb_disable_link_state(struct usb_hcd *hcd, struct usb_device *udev,
		enum usb3_link_state state)
{
	switch (state) {
	case USB3_LPM_U1:
	case USB3_LPM_U2:
		break;
	default:
		dev_warn(&udev->dev, "%s: Can't disable non-U1 or U2 state.\n",
				__func__);
		return -EINVAL;
	}

	if (usb_set_lpm_timeout(udev, state, 0))
		return -EBUSY;

	usb_set_device_initiated_lpm(udev, state, false);

	if (hcd->driver->disable_usb3_lpm_timeout(hcd, udev, state))
		dev_warn(&udev->dev, "Could not disable xHCI %s timeout, "
				"bus schedule bandwidth may be impacted.\n",
				usb3_lpm_names[state]);

	/* As soon as usb_set_lpm_timeout(0) return 0, hub initiated LPM
	 * is disabled. Hub will disallows link to enter U1/U2 as well,
	 * even device is initiating LPM. Hence LPM is disabled if hub LPM
	 * timeout set to 0, no matter device-initiated LPM is disabled or
	 * not.
	 */
	if (state == USB3_LPM_U1)
		udev->usb3_lpm_u1_enabled = 0;
	else if (state == USB3_LPM_U2)
		udev->usb3_lpm_u2_enabled = 0;

	return 0;
}

/*
 * Disable hub-initiated and device-initiated U1 and U2 entry.
 * Caller must own the bandwidth_mutex.
 *
 * This will call usb_enable_lpm() on failure, which will decrement
 * lpm_disable_count, and will re-enable LPM if lpm_disable_count reaches zero.
 */
int usb_disable_lpm(struct usb_device *udev)
{
	struct usb_hcd *hcd;

	if (!udev || !udev->parent ||
			udev->speed < USB_SPEED_SUPER ||
			!udev->lpm_capable ||
			udev->state < USB_STATE_CONFIGURED)
		return 0;

	hcd = bus_to_hcd(udev->bus);
	if (!hcd || !hcd->driver->disable_usb3_lpm_timeout)
		return 0;

	udev->lpm_disable_count++;
	if ((udev->u1_params.timeout == 0 && udev->u2_params.timeout == 0))
		return 0;

	/* If LPM is enabled, attempt to disable it. */
	if (usb_disable_link_state(hcd, udev, USB3_LPM_U1))
		goto enable_lpm;
	if (usb_disable_link_state(hcd, udev, USB3_LPM_U2))
		goto enable_lpm;

	return 0;

enable_lpm:
	usb_enable_lpm(udev);
	return -EBUSY;
}
EXPORT_SYMBOL_GPL(usb_disable_lpm);

/* Grab the bandwidth_mutex before calling usb_disable_lpm() */
int usb_unlocked_disable_lpm(struct usb_device *udev)
{
	struct usb_hcd *hcd = bus_to_hcd(udev->bus);
	int ret;

	if (!hcd)
		return -EINVAL;

	mutex_lock(hcd->bandwidth_mutex);
	ret = usb_disable_lpm(udev);
	mutex_unlock(hcd->bandwidth_mutex);

	return ret;
}
EXPORT_SYMBOL_GPL(usb_unlocked_disable_lpm);

/*
 * Attempt to enable device-initiated and hub-initiated U1 and U2 entry.  The
 * xHCI host policy may prevent U1 or U2 from being enabled.
 *
 * Other callers may have disabled link PM, so U1 and U2 entry will be disabled
 * until the lpm_disable_count drops to zero.  Caller must own the
 * bandwidth_mutex.
 */
void usb_enable_lpm(struct usb_device *udev)
{
	struct usb_hcd *hcd;
	struct usb_hub *hub;
	struct usb_port *port_dev;

	if (!udev || !udev->parent ||
			udev->speed < USB_SPEED_SUPER ||
			!udev->lpm_capable ||
			udev->state < USB_STATE_CONFIGURED)
		return;

	udev->lpm_disable_count--;
	hcd = bus_to_hcd(udev->bus);
	/* Double check that we can both enable and disable LPM.
	 * Device must be configured to accept set feature U1/U2 timeout.
	 */
	if (!hcd || !hcd->driver->enable_usb3_lpm_timeout ||
			!hcd->driver->disable_usb3_lpm_timeout)
		return;

	if (udev->lpm_disable_count > 0)
		return;

	hub = usb_hub_to_struct_hub(udev->parent);
	if (!hub)
		return;

	port_dev = hub->ports[udev->portnum - 1];

	if (port_dev->usb3_lpm_u1_permit)
		usb_enable_link_state(hcd, udev, USB3_LPM_U1);

	if (port_dev->usb3_lpm_u2_permit)
		usb_enable_link_state(hcd, udev, USB3_LPM_U2);
}
EXPORT_SYMBOL_GPL(usb_enable_lpm);

/* Grab the bandwidth_mutex before calling usb_enable_lpm() */
void usb_unlocked_enable_lpm(struct usb_device *udev)
{
	struct usb_hcd *hcd = bus_to_hcd(udev->bus);

	if (!hcd)
		return;

	mutex_lock(hcd->bandwidth_mutex);
	usb_enable_lpm(udev);
	mutex_unlock(hcd->bandwidth_mutex);
}
EXPORT_SYMBOL_GPL(usb_unlocked_enable_lpm);

/* usb3 devices use U3 for disabled, make sure remote wakeup is disabled */
static void hub_usb3_port_prepare_disable(struct usb_hub *hub,
					  struct usb_port *port_dev)
{
	struct usb_device *udev = port_dev->child;
	int ret;

	if (udev && udev->port_is_suspended && udev->do_remote_wakeup) {
		ret = hub_set_port_link_state(hub, port_dev->portnum,
					      USB_SS_PORT_LS_U0);
		if (!ret) {
			msleep(USB_RESUME_TIMEOUT);
			ret = usb_disable_remote_wakeup(udev);
		}
		if (ret)
			dev_warn(&udev->dev,
				 "Port disable: can't disable remote wake\n");
		udev->do_remote_wakeup = 0;
	}
}

#else	/* CONFIG_PM */

#define hub_suspend		NULL
#define hub_resume		NULL
#define hub_reset_resume	NULL

static inline void hub_usb3_port_prepare_disable(struct usb_hub *hub,
						 struct usb_port *port_dev) { }

int usb_disable_lpm(struct usb_device *udev)
{
	return 0;
}
EXPORT_SYMBOL_GPL(usb_disable_lpm);

void usb_enable_lpm(struct usb_device *udev) { }
EXPORT_SYMBOL_GPL(usb_enable_lpm);

int usb_unlocked_disable_lpm(struct usb_device *udev)
{
	return 0;
}
EXPORT_SYMBOL_GPL(usb_unlocked_disable_lpm);

void usb_unlocked_enable_lpm(struct usb_device *udev) { }
EXPORT_SYMBOL_GPL(usb_unlocked_enable_lpm);

int usb_disable_ltm(struct usb_device *udev)
{
	return 0;
}
EXPORT_SYMBOL_GPL(usb_disable_ltm);

void usb_enable_ltm(struct usb_device *udev) { }
EXPORT_SYMBOL_GPL(usb_enable_ltm);

static int hub_handle_remote_wakeup(struct usb_hub *hub, unsigned int port,
		u16 portstatus, u16 portchange)
{
	return 0;
}

#endif	/* CONFIG_PM */

/*
 * USB-3 does not have a similar link state as USB-2 that will avoid negotiating
 * a connection with a plugged-in cable but will signal the host when the cable
 * is unplugged. Disable remote wake and set link state to U3 for USB-3 devices
 */
static int hub_port_disable(struct usb_hub *hub, int port1, int set_state)
{
	struct usb_port *port_dev = hub->ports[port1 - 1];
	struct usb_device *hdev = hub->hdev;
	int ret = 0;

	if (!hub->error) {
		if (hub_is_superspeed(hub->hdev)) {
			hub_usb3_port_prepare_disable(hub, port_dev);
			ret = hub_set_port_link_state(hub, port_dev->portnum,
						      USB_SS_PORT_LS_U3);
		} else {
			ret = usb_clear_port_feature(hdev, port1,
					USB_PORT_FEAT_ENABLE);
		}
	}
	if (port_dev->child && set_state)
		usb_set_device_state(port_dev->child, USB_STATE_NOTATTACHED);
	if (ret && ret != -ENODEV)
		dev_err(&port_dev->dev, "cannot disable (err = %d)\n", ret);
	return ret;
}

/*
 * usb_port_disable - disable a usb device's upstream port
 * @udev: device to disable
 * Context: @udev locked, must be able to sleep.
 *
 * Disables a USB device that isn't in active use.
 */
int usb_port_disable(struct usb_device *udev)
{
	struct usb_hub *hub = usb_hub_to_struct_hub(udev->parent);

	return hub_port_disable(hub, udev->portnum, 0);
}

/* USB 2.0 spec, 7.1.7.3 / fig 7-29:
 *
 * Between connect detection and reset signaling there must be a delay
 * of 100ms at least for debounce and power-settling.  The corresponding
 * timer shall restart whenever the downstream port detects a disconnect.
 *
 * Apparently there are some bluetooth and irda-dongles and a number of
 * low-speed devices for which this debounce period may last over a second.
 * Not covered by the spec - but easy to deal with.
 *
 * This implementation uses a 1500ms total debounce timeout; if the
 * connection isn't stable by then it returns -ETIMEDOUT.  It checks
 * every 25ms for transient disconnects.  When the port status has been
 * unchanged for 100ms it returns the port status.
 */
int hub_port_debounce(struct usb_hub *hub, int port1, bool must_be_connected)
{
	int ret;
	u16 portchange, portstatus;
	unsigned connection = 0xffff;
	int total_time, stable_time = 0;
	struct usb_port *port_dev = hub->ports[port1 - 1];

	for (total_time = 0; ; total_time += HUB_DEBOUNCE_STEP) {
		ret = hub_port_status(hub, port1, &portstatus, &portchange);
		if (ret < 0)
			return ret;

		if (!(portchange & USB_PORT_STAT_C_CONNECTION) &&
		     (portstatus & USB_PORT_STAT_CONNECTION) == connection) {
			if (!must_be_connected ||
			     (connection == USB_PORT_STAT_CONNECTION))
				stable_time += HUB_DEBOUNCE_STEP;
			if (stable_time >= HUB_DEBOUNCE_STABLE)
				break;
		} else {
			stable_time = 0;
			connection = portstatus & USB_PORT_STAT_CONNECTION;
		}

		if (portchange & USB_PORT_STAT_C_CONNECTION) {
			usb_clear_port_feature(hub->hdev, port1,
					USB_PORT_FEAT_C_CONNECTION);
		}

		if (total_time >= HUB_DEBOUNCE_TIMEOUT)
			break;
		msleep(HUB_DEBOUNCE_STEP);
	}

	dev_dbg(&port_dev->dev, "debounce total %dms stable %dms status 0x%x\n",
			total_time, stable_time, portstatus);

	if (stable_time < HUB_DEBOUNCE_STABLE)
		return -ETIMEDOUT;
	return portstatus;
}

void usb_ep0_reinit(struct usb_device *udev)
{
	usb_disable_endpoint(udev, 0 + USB_DIR_IN, true);
	usb_disable_endpoint(udev, 0 + USB_DIR_OUT, true);
	usb_enable_endpoint(udev, &udev->ep0, true);
}
EXPORT_SYMBOL_GPL(usb_ep0_reinit);

#define usb_sndaddr0pipe()	(PIPE_CONTROL << 30)
#define usb_rcvaddr0pipe()	((PIPE_CONTROL << 30) | USB_DIR_IN)

static int hub_set_address(struct usb_device *udev, int devnum)
{
	int retval;
	struct usb_hcd *hcd = bus_to_hcd(udev->bus);

	/*
	 * The host controller will choose the device address,
	 * instead of the core having chosen it earlier
	 */
	if (!hcd->driver->address_device && devnum <= 1)
		return -EINVAL;
	if (udev->state == USB_STATE_ADDRESS)
		return 0;
	if (udev->state != USB_STATE_DEFAULT)
		return -EINVAL;
	if (hcd->driver->address_device)
		retval = hcd->driver->address_device(hcd, udev);
	else
		retval = usb_control_msg(udev, usb_sndaddr0pipe(),
				USB_REQ_SET_ADDRESS, 0, devnum, 0,
				NULL, 0, USB_CTRL_SET_TIMEOUT);
	if (retval == 0) {
		update_devnum(udev, devnum);
		/* Device now using proper address. */
		usb_set_device_state(udev, USB_STATE_ADDRESS);
		usb_ep0_reinit(udev);
	}
	return retval;
}

/*
 * There are reports of USB 3.0 devices that say they support USB 2.0 Link PM
 * when they're plugged into a USB 2.0 port, but they don't work when LPM is
 * enabled.
 *
 * Only enable USB 2.0 Link PM if the port is internal (hardwired), or the
 * device says it supports the new USB 2.0 Link PM errata by setting the BESL
 * support bit in the BOS descriptor.
 */
static void hub_set_initial_usb2_lpm_policy(struct usb_device *udev)
{
	struct usb_hub *hub = usb_hub_to_struct_hub(udev->parent);
	int connect_type = USB_PORT_CONNECT_TYPE_UNKNOWN;

	if (!udev->usb2_hw_lpm_capable || !udev->bos)
		return;

	if (hub)
		connect_type = hub->ports[udev->portnum - 1]->connect_type;

	if ((udev->bos->ext_cap->bmAttributes & cpu_to_le32(USB_BESL_SUPPORT)) ||
			connect_type == USB_PORT_CONNECT_TYPE_HARD_WIRED) {
		udev->usb2_hw_lpm_allowed = 1;
		usb_enable_usb2_hardware_lpm(udev);
	}
}

static int hub_enable_device(struct usb_device *udev)
{
	struct usb_hcd *hcd = bus_to_hcd(udev->bus);

	if (!hcd->driver->enable_device)
		return 0;
	if (udev->state == USB_STATE_ADDRESS)
		return 0;
	if (udev->state != USB_STATE_DEFAULT)
		return -EINVAL;

	return hcd->driver->enable_device(hcd, udev);
}

/* Reset device, (re)assign address, get device descriptor.
 * Device connection must be stable, no more debouncing needed.
 * Returns device in USB_STATE_ADDRESS, except on error.
 *
 * If this is called for an already-existing device (as part of
 * usb_reset_and_verify_device), the caller must own the device lock and
 * the port lock.  For a newly detected device that is not accessible
 * through any global pointers, it's not necessary to lock the device,
 * but it is still necessary to lock the port.
 */
static int
hub_port_init(struct usb_hub *hub, struct usb_device *udev, int port1,
		int retry_counter)
{
	struct usb_device	*hdev = hub->hdev;
	struct usb_hcd		*hcd = bus_to_hcd(hdev->bus);
	struct usb_port		*port_dev = hub->ports[port1 - 1];
	int			retries, operations, retval, i;
	unsigned		delay = HUB_SHORT_RESET_TIME;
	enum usb_device_speed	oldspeed = udev->speed;
	const char		*speed;
	int			devnum = udev->devnum;
	const char		*driver_name;

	/* root hub ports have a slightly longer reset period
	 * (from USB 2.0 spec, section 7.1.7.5)
	 */
	if (!hdev->parent) {
		delay = HUB_ROOT_RESET_TIME;
		if (port1 == hdev->bus->otg_port)
			hdev->bus->b_hnp_enable = 0;
	}

	/* Some low speed devices have problems with the quick delay, so */
	/*  be a bit pessimistic with those devices. RHbug #23670 */
	if (oldspeed == USB_SPEED_LOW)
		delay = HUB_LONG_RESET_TIME;

	mutex_lock(hcd->address0_mutex);

	/* Reset the device; full speed may morph to high speed */
	/* FIXME a USB 2.0 device may morph into SuperSpeed on reset. */
	retval = hub_port_reset(hub, port1, udev, delay, false);
	if (retval < 0)		/* error or disconnect */
		goto fail;
	/* success, speed is known */

	retval = -ENODEV;

	/* Don't allow speed changes at reset, except usb 3.0 to faster */
	if (oldspeed != USB_SPEED_UNKNOWN && oldspeed != udev->speed &&
	    !(oldspeed == USB_SPEED_SUPER && udev->speed > oldspeed)) {
		dev_dbg(&udev->dev, "device reset changed speed!\n");
		goto fail;
	}
	oldspeed = udev->speed;

	/* USB 2.0 section 5.5.3 talks about ep0 maxpacket ...
	 * it's fixed size except for full speed devices.
	 * For Wireless USB devices, ep0 max packet is always 512 (tho
	 * reported as 0xff in the device descriptor). WUSB1.0[4.8.1].
	 */
	switch (udev->speed) {
	case USB_SPEED_SUPER_PLUS:
	case USB_SPEED_SUPER:
	case USB_SPEED_WIRELESS:	/* fixed at 512 */
		udev->ep0.desc.wMaxPacketSize = cpu_to_le16(512);
		break;
	case USB_SPEED_HIGH:		/* fixed at 64 */
		udev->ep0.desc.wMaxPacketSize = cpu_to_le16(64);
		break;
	case USB_SPEED_FULL:		/* 8, 16, 32, or 64 */
		/* to determine the ep0 maxpacket size, try to read
		 * the device descriptor to get bMaxPacketSize0 and
		 * then correct our initial guess.
		 */
		udev->ep0.desc.wMaxPacketSize = cpu_to_le16(64);
		break;
	case USB_SPEED_LOW:		/* fixed at 8 */
		udev->ep0.desc.wMaxPacketSize = cpu_to_le16(8);
		break;
	default:
		goto fail;
	}

	if (udev->speed == USB_SPEED_WIRELESS)
		speed = "variable speed Wireless";
	else
		speed = usb_speed_string(udev->speed);

	/*
	 * The controller driver may be NULL if the controller device
	 * is the middle device between platform device and roothub.
	 * This middle device may not need a device driver due to
	 * all hardware control can be at platform device driver, this
	 * platform device is usually a dual-role USB controller device.
	 */
	if (udev->bus->controller->driver)
		driver_name = udev->bus->controller->driver->name;
	else
		driver_name = udev->bus->sysdev->driver->name;

	if (udev->speed < USB_SPEED_SUPER)
		dev_info(&udev->dev,
				"%s %s USB device number %d using %s\n",
				(udev->config) ? "reset" : "new", speed,
				devnum, driver_name);

	/* Set up TT records, if needed  */
	if (hdev->tt) {
		udev->tt = hdev->tt;
		udev->ttport = hdev->ttport;
	} else if (udev->speed != USB_SPEED_HIGH
			&& hdev->speed == USB_SPEED_HIGH) {
		if (!hub->tt.hub) {
			dev_err(&udev->dev, "parent hub has no TT\n");
			retval = -EINVAL;
			goto fail;
		}
		udev->tt = &hub->tt;
		udev->ttport = port1;
	}

	/* Why interleave GET_DESCRIPTOR and SET_ADDRESS this way?
	 * Because device hardware and firmware is sometimes buggy in
	 * this area, and this is how Linux has done it for ages.
	 * Change it cautiously.
	 *
	 * NOTE:  If use_new_scheme() is true we will start by issuing
	 * a 64-byte GET_DESCRIPTOR request.  This is what Windows does,
	 * so it may help with some non-standards-compliant devices.
	 * Otherwise we start with SET_ADDRESS and then try to read the
	 * first 8 bytes of the device descriptor to get the ep0 maxpacket
	 * value.
	 */
	for (retries = 0; retries < GET_DESCRIPTOR_TRIES; (++retries, msleep(100))) {
		bool did_new_scheme = false;

		if (use_new_scheme(udev, retry_counter, port_dev)) {
			struct usb_device_descriptor *buf;
			int r = 0;

			did_new_scheme = true;
			retval = hub_enable_device(udev);
			if (retval < 0) {
				dev_err(&udev->dev,
					"hub failed to enable device, error %d\n",
					retval);
				goto fail;
			}

#define GET_DESCRIPTOR_BUFSIZE	64
			buf = kmalloc(GET_DESCRIPTOR_BUFSIZE, GFP_NOIO);
			if (!buf) {
				retval = -ENOMEM;
				continue;
			}

			/* Retry on all errors; some devices are flakey.
			 * 255 is for WUSB devices, we actually need to use
			 * 512 (WUSB1.0[4.8.1]).
			 */
			for (operations = 0; operations < 3; ++operations) {
				buf->bMaxPacketSize0 = 0;
				r = usb_control_msg(udev, usb_rcvaddr0pipe(),
					USB_REQ_GET_DESCRIPTOR, USB_DIR_IN,
					USB_DT_DEVICE << 8, 0,
					buf, GET_DESCRIPTOR_BUFSIZE,
					initial_descriptor_timeout);
				switch (buf->bMaxPacketSize0) {
				case 8: case 16: case 32: case 64: case 255:
					if (buf->bDescriptorType ==
							USB_DT_DEVICE) {
						r = 0;
						break;
					}
					/* FALL THROUGH */
				default:
					if (r == 0)
						r = -EPROTO;
					break;
				}
				/*
				 * Some devices time out if they are powered on
				 * when already connected. They need a second
				 * reset. But only on the first attempt,
				 * lest we get into a time out/reset loop
				 */
				if (r == 0 || (r == -ETIMEDOUT &&
						retries == 0 &&
						udev->speed > USB_SPEED_FULL))
					break;
			}
			udev->descriptor.bMaxPacketSize0 =
					buf->bMaxPacketSize0;
			kfree(buf);

			retval = hub_port_reset(hub, port1, udev, delay, false);
			if (retval < 0)		/* error or disconnect */
				goto fail;
			if (oldspeed != udev->speed) {
				dev_dbg(&udev->dev,
					"device reset changed speed!\n");
				retval = -ENODEV;
				goto fail;
			}
			if (r) {
				if (r != -ENODEV)
					dev_err(&udev->dev, "device descriptor read/64, error %d\n",
							r);
				retval = -EMSGSIZE;
				continue;
			}
#undef GET_DESCRIPTOR_BUFSIZE
		}

		/*
		 * If device is WUSB, we already assigned an
		 * unauthorized address in the Connect Ack sequence;
		 * authorization will assign the final address.
		 */
		if (udev->wusb == 0) {
			for (operations = 0; operations < SET_ADDRESS_TRIES; ++operations) {
				retval = hub_set_address(udev, devnum);
				if (retval >= 0)
					break;
				msleep(200);
			}
			if (retval < 0) {
				if (retval != -ENODEV)
					dev_err(&udev->dev, "device not accepting address %d, error %d\n",
							devnum, retval);
				goto fail;
			}
			if (udev->speed >= USB_SPEED_SUPER) {
				devnum = udev->devnum;
				dev_info(&udev->dev,
						"%s SuperSpeed%s%s USB device number %d using %s\n",
						(udev->config) ? "reset" : "new",
					 (udev->speed == USB_SPEED_SUPER_PLUS) ?
							"Plus Gen 2" : " Gen 1",
					 (udev->rx_lanes == 2 && udev->tx_lanes == 2) ?
							"x2" : "",
					 devnum, driver_name);
			}

			/* cope with hardware quirkiness:
			 *  - let SET_ADDRESS settle, some device hardware wants it
			 *  - read ep0 maxpacket even for high and low speed,
			 */
			msleep(10);
			/* use_new_scheme() checks the speed which may have
			 * changed since the initial look so we cache the result
			 * in did_new_scheme
			 */
			if (did_new_scheme)
				break;
		}

		retval = usb_get_device_descriptor(udev, 8);
		if (retval < 8) {
			if (retval != -ENODEV)
				dev_err(&udev->dev,
					"device descriptor read/8, error %d\n",
					retval);
			if (retval >= 0)
				retval = -EMSGSIZE;
		} else {
			u32 delay;

			retval = 0;

			delay = udev->parent->hub_delay;
			udev->hub_delay = min_t(u32, delay,
						USB_TP_TRANSMISSION_DELAY_MAX);
			retval = usb_set_isoch_delay(udev);
			if (retval) {
				dev_dbg(&udev->dev,
					"Failed set isoch delay, error %d\n",
					retval);
				retval = 0;
			}
			break;
		}
	}
	if (retval)
		goto fail;

	/*
	 * Some superspeed devices have finished the link training process
	 * and attached to a superspeed hub port, but the device descriptor
	 * got from those devices show they aren't superspeed devices. Warm
	 * reset the port attached by the devices can fix them.
	 */
	if ((udev->speed >= USB_SPEED_SUPER) &&
			(le16_to_cpu(udev->descriptor.bcdUSB) < 0x0300)) {
		dev_err(&udev->dev, "got a wrong device descriptor, "
				"warm reset device\n");
		hub_port_reset(hub, port1, udev,
				HUB_BH_RESET_TIME, true);
		retval = -EINVAL;
		goto fail;
	}

	if (udev->descriptor.bMaxPacketSize0 == 0xff ||
			udev->speed >= USB_SPEED_SUPER)
		i = 512;
	else
		i = udev->descriptor.bMaxPacketSize0;
	if (usb_endpoint_maxp(&udev->ep0.desc) != i) {
		if (udev->speed == USB_SPEED_LOW ||
				!(i == 8 || i == 16 || i == 32 || i == 64)) {
			dev_err(&udev->dev, "Invalid ep0 maxpacket: %d\n", i);
			retval = -EMSGSIZE;
			goto fail;
		}
		if (udev->speed == USB_SPEED_FULL)
			dev_dbg(&udev->dev, "ep0 maxpacket = %d\n", i);
		else
			dev_warn(&udev->dev, "Using ep0 maxpacket: %d\n", i);
		udev->ep0.desc.wMaxPacketSize = cpu_to_le16(i);
		usb_ep0_reinit(udev);
	}

	retval = usb_get_device_descriptor(udev, USB_DT_DEVICE_SIZE);
	if (retval < (signed)sizeof(udev->descriptor)) {
		if (retval != -ENODEV)
			dev_err(&udev->dev, "device descriptor read/all, error %d\n",
					retval);
		if (retval >= 0)
			retval = -ENOMSG;
		goto fail;
	}

	usb_detect_quirks(udev);

	if (udev->wusb == 0 && le16_to_cpu(udev->descriptor.bcdUSB) >= 0x0201) {
		retval = usb_get_bos_descriptor(udev);
		if (!retval) {
			udev->lpm_capable = usb_device_supports_lpm(udev);
			usb_set_lpm_parameters(udev);
		}
	}

	retval = 0;
	/* notify HCD that we have a device connected and addressed */
	if (hcd->driver->update_device)
		hcd->driver->update_device(hcd, udev);
	hub_set_initial_usb2_lpm_policy(udev);
fail:
	if (retval) {
		hub_port_disable(hub, port1, 0);
		update_devnum(udev, devnum);	/* for disconnect processing */
	}
	mutex_unlock(hcd->address0_mutex);
	return retval;
}

static void
check_highspeed(struct usb_hub *hub, struct usb_device *udev, int port1)
{
	struct usb_qualifier_descriptor	*qual;
	int				status;

	if (udev->quirks & USB_QUIRK_DEVICE_QUALIFIER)
		return;

	qual = kmalloc(sizeof *qual, GFP_KERNEL);
	if (qual == NULL)
		return;

	status = usb_get_descriptor(udev, USB_DT_DEVICE_QUALIFIER, 0,
			qual, sizeof *qual);
	if (status == sizeof *qual) {
		dev_info(&udev->dev, "not running at top speed; "
			"connect to a high speed hub\n");
		/* hub LEDs are probably harder to miss than syslog */
		if (hub->has_indicators) {
			hub->indicator[port1-1] = INDICATOR_GREEN_BLINK;
			queue_delayed_work(system_power_efficient_wq,
					&hub->leds, 0);
		}
	}
	kfree(qual);
}

static unsigned
hub_power_remaining(struct usb_hub *hub)
{
	struct usb_device *hdev = hub->hdev;
	int remaining;
	int port1;

	if (!hub->limited_power)
		return 0;

	remaining = hdev->bus_mA - hub->descriptor->bHubContrCurrent;
	for (port1 = 1; port1 <= hdev->maxchild; ++port1) {
		struct usb_port *port_dev = hub->ports[port1 - 1];
		struct usb_device *udev = port_dev->child;
		unsigned unit_load;
		int delta;

		if (!udev)
			continue;
		if (hub_is_superspeed(udev))
			unit_load = 150;
		else
			unit_load = 100;

		/*
		 * Unconfigured devices may not use more than one unit load,
		 * or 8mA for OTG ports
		 */
		if (udev->actconfig)
			delta = usb_get_max_power(udev, udev->actconfig);
		else if (port1 != udev->bus->otg_port || hdev->parent)
			delta = unit_load;
		else
			delta = 8;
		if (delta > hub->mA_per_port)
			dev_warn(&port_dev->dev, "%dmA is over %umA budget!\n",
					delta, hub->mA_per_port);
		remaining -= delta;
	}
	if (remaining < 0) {
		dev_warn(hub->intfdev, "%dmA over power budget!\n",
			-remaining);
		remaining = 0;
	}
	return remaining;
}


static int descriptors_changed(struct usb_device *udev,
		struct usb_device_descriptor *old_device_descriptor,
		struct usb_host_bos *old_bos)
{
	int		changed = 0;
	unsigned	index;
	unsigned	serial_len = 0;
	unsigned	len;
	unsigned	old_length;
	int		length;
	char		*buf;

	if (memcmp(&udev->descriptor, old_device_descriptor,
			sizeof(*old_device_descriptor)) != 0)
		return 1;

	if ((old_bos && !udev->bos) || (!old_bos && udev->bos))
		return 1;
	if (udev->bos) {
		len = le16_to_cpu(udev->bos->desc->wTotalLength);
		if (len != le16_to_cpu(old_bos->desc->wTotalLength))
			return 1;
		if (memcmp(udev->bos->desc, old_bos->desc, len))
			return 1;
	}

	/* Since the idVendor, idProduct, and bcdDevice values in the
	 * device descriptor haven't changed, we will assume the
	 * Manufacturer and Product strings haven't changed either.
	 * But the SerialNumber string could be different (e.g., a
	 * different flash card of the same brand).
	 */
	if (udev->serial)
		serial_len = strlen(udev->serial) + 1;

	len = serial_len;
	for (index = 0; index < udev->descriptor.bNumConfigurations; index++) {
		old_length = le16_to_cpu(udev->config[index].desc.wTotalLength);
		len = max(len, old_length);
	}

	buf = kmalloc(len, GFP_NOIO);
	if (!buf)
		/* assume the worst */
		return 1;

	for (index = 0; index < udev->descriptor.bNumConfigurations; index++) {
		old_length = le16_to_cpu(udev->config[index].desc.wTotalLength);
		length = usb_get_descriptor(udev, USB_DT_CONFIG, index, buf,
				old_length);
		if (length != old_length) {
			dev_dbg(&udev->dev, "config index %d, error %d\n",
					index, length);
			changed = 1;
			break;
		}
		if (memcmp(buf, udev->rawdescriptors[index], old_length)
				!= 0) {
			dev_dbg(&udev->dev, "config index %d changed (#%d)\n",
				index,
				((struct usb_config_descriptor *) buf)->
					bConfigurationValue);
			changed = 1;
			break;
		}
	}

	if (!changed && serial_len) {
		length = usb_string(udev, udev->descriptor.iSerialNumber,
				buf, serial_len);
		if (length + 1 != serial_len) {
			dev_dbg(&udev->dev, "serial string error %d\n",
					length);
			changed = 1;
		} else if (memcmp(buf, udev->serial, length) != 0) {
			dev_dbg(&udev->dev, "serial string changed\n");
			changed = 1;
		}
	}

	kfree(buf);
	return changed;
}

static void hub_port_connect(struct usb_hub *hub, int port1, u16 portstatus,
		u16 portchange)
{
	int status = -ENODEV;
	int i;
	unsigned unit_load;
	struct usb_device *hdev = hub->hdev;
	struct usb_hcd *hcd = bus_to_hcd(hdev->bus);
	struct usb_port *port_dev = hub->ports[port1 - 1];
	struct usb_device *udev = port_dev->child;
	static int unreliable_port = -1;

	/* Disconnect any existing devices under this port */
	if (udev) {
		if (hcd->usb_phy && !hdev->parent)
			usb_phy_notify_disconnect(hcd->usb_phy, udev->speed);
		usb_disconnect(&port_dev->child);
	}

	/* We can forget about a "removed" device when there's a physical
	 * disconnect or the connect status changes.
	 */
	if (!(portstatus & USB_PORT_STAT_CONNECTION) ||
			(portchange & USB_PORT_STAT_C_CONNECTION))
		clear_bit(port1, hub->removed_bits);

	if (portchange & (USB_PORT_STAT_C_CONNECTION |
				USB_PORT_STAT_C_ENABLE)) {
		status = hub_port_debounce_be_stable(hub, port1);
		if (status < 0) {
			if (status != -ENODEV &&
				port1 != unreliable_port &&
				printk_ratelimit())
				dev_err(&port_dev->dev, "connect-debounce failed\n");
			portstatus &= ~USB_PORT_STAT_CONNECTION;
			unreliable_port = port1;
		} else {
			portstatus = status;
		}
	}

	/* Return now if debouncing failed or nothing is connected or
	 * the device was "removed".
	 */
	if (!(portstatus & USB_PORT_STAT_CONNECTION) ||
			test_bit(port1, hub->removed_bits)) {

		/*
		 * maybe switch power back on (e.g. root hub was reset)
		 * but only if the port isn't owned by someone else.
		 */
		if (hub_is_port_power_switchable(hub)
				&& !port_is_power_on(hub, portstatus)
				&& !port_dev->port_owner)
			set_port_feature(hdev, port1, USB_PORT_FEAT_POWER);

		if (portstatus & USB_PORT_STAT_ENABLE)
			goto done;
		return;
	}
	if (hub_is_superspeed(hub->hdev))
		unit_load = 150;
	else
		unit_load = 100;

	status = 0;
	for (i = 0; i < SET_CONFIG_TRIES; i++) {

		/* reallocate for each attempt, since references
		 * to the previous one can escape in various ways
		 */
		udev = usb_alloc_dev(hdev, hdev->bus, port1);
		if (!udev) {
			dev_err(&port_dev->dev,
					"couldn't allocate usb_device\n");
			goto done;
		}

		usb_set_device_state(udev, USB_STATE_POWERED);
		udev->bus_mA = hub->mA_per_port;
		udev->level = hdev->level + 1;
		udev->wusb = hub_is_wusb(hub);

		/* Devices connected to SuperSpeed hubs are USB 3.0 or later */
		if (hub_is_superspeed(hub->hdev))
			udev->speed = USB_SPEED_SUPER;
		else
			udev->speed = USB_SPEED_UNKNOWN;

		choose_devnum(udev);
		if (udev->devnum <= 0) {
			status = -ENOTCONN;	/* Don't retry */
			goto loop;
		}

		/* reset (non-USB 3.0 devices) and get descriptor */
		usb_lock_port(port_dev);
		status = hub_port_init(hub, udev, port1, i);
		usb_unlock_port(port_dev);
		if (status < 0)
			goto loop;

		if (udev->quirks & USB_QUIRK_DELAY_INIT)
			msleep(2000);

		/* consecutive bus-powered hubs aren't reliable; they can
		 * violate the voltage drop budget.  if the new child has
		 * a "powered" LED, users should notice we didn't enable it
		 * (without reading syslog), even without per-port LEDs
		 * on the parent.
		 */
		if (udev->descriptor.bDeviceClass == USB_CLASS_HUB
				&& udev->bus_mA <= unit_load) {
			u16	devstat;

			status = usb_get_std_status(udev, USB_RECIP_DEVICE, 0,
					&devstat);
			if (status) {
				dev_dbg(&udev->dev, "get status %d ?\n", status);
				goto loop_disable;
			}
			if ((devstat & (1 << USB_DEVICE_SELF_POWERED)) == 0) {
				dev_err(&udev->dev,
					"can't connect bus-powered hub "
					"to this port\n");
				if (hub->has_indicators) {
					hub->indicator[port1-1] =
						INDICATOR_AMBER_BLINK;
					queue_delayed_work(
						system_power_efficient_wq,
						&hub->leds, 0);
				}
				status = -ENOTCONN;	/* Don't retry */
				goto loop_disable;
			}
		}

		/* check for devices running slower than they could */
		if (le16_to_cpu(udev->descriptor.bcdUSB) >= 0x0200
				&& udev->speed == USB_SPEED_FULL
				&& highspeed_hubs != 0)
			check_highspeed(hub, udev, port1);

		/* Store the parent's children[] pointer.  At this point
		 * udev becomes globally accessible, although presumably
		 * no one will look at it until hdev is unlocked.
		 */
		status = 0;

		mutex_lock(&usb_port_peer_mutex);

		/* We mustn't add new devices if the parent hub has
		 * been disconnected; we would race with the
		 * recursively_mark_NOTATTACHED() routine.
		 */
		spin_lock_irq(&device_state_lock);
		if (hdev->state == USB_STATE_NOTATTACHED)
			status = -ENOTCONN;
		else
			port_dev->child = udev;
		spin_unlock_irq(&device_state_lock);
		mutex_unlock(&usb_port_peer_mutex);

		/* Run it through the hoops (find a driver, etc) */
		if (!status) {
			status = usb_new_device(udev);
			if (status) {
				mutex_lock(&usb_port_peer_mutex);
				spin_lock_irq(&device_state_lock);
				port_dev->child = NULL;
				spin_unlock_irq(&device_state_lock);
				mutex_unlock(&usb_port_peer_mutex);
			} else {
				if (hcd->usb_phy && !hdev->parent)
					usb_phy_notify_connect(hcd->usb_phy,
							udev->speed);
			}
		}

		if (status)
			goto loop_disable;

		status = hub_power_remaining(hub);
		if (status)
			dev_dbg(hub->intfdev, "%dmA power budget left\n", status);

		return;

loop_disable:
		hub_port_disable(hub, port1, 1);
loop:
		usb_ep0_reinit(udev);
		release_devnum(udev);
		hub_free_dev(udev);
		usb_put_dev(udev);
		if ((status == -ENOTCONN) || (status == -ENOTSUPP))
			break;

		/* When halfway through our retry count, power-cycle the port */
		if (i == (SET_CONFIG_TRIES / 2) - 1) {
			dev_info(&port_dev->dev, "attempt power cycle\n");
			usb_hub_set_port_power(hdev, hub, port1, false);
			msleep(2 * hub_power_on_good_delay(hub));
			usb_hub_set_port_power(hdev, hub, port1, true);
			msleep(hub_power_on_good_delay(hub));
		}
	}
	if (hub->hdev->parent ||
			!hcd->driver->port_handed_over ||
			!(hcd->driver->port_handed_over)(hcd, port1)) {
		if (status != -ENOTCONN && status != -ENODEV)
			dev_err(&port_dev->dev,
					"unable to enumerate USB device\n");
	}

done:
	hub_port_disable(hub, port1, 1);
	if (hcd->driver->relinquish_port && !hub->hdev->parent) {
		if (status != -ENOTCONN && status != -ENODEV)
			hcd->driver->relinquish_port(hcd, port1);
	}
}

/* Handle physical or logical connection change events.
 * This routine is called when:
 *	a port connection-change occurs;
 *	a port enable-change occurs (often caused by EMI);
 *	usb_reset_and_verify_device() encounters changed descriptors (as from
 *		a firmware download)
 * caller already locked the hub
 */
static void hub_port_connect_change(struct usb_hub *hub, int port1,
					u16 portstatus, u16 portchange)
		__must_hold(&port_dev->status_lock)
{
	struct usb_port *port_dev = hub->ports[port1 - 1];
	struct usb_device *udev = port_dev->child;
	struct usb_device_descriptor descriptor;
	int status = -ENODEV;
	int retval;

	dev_dbg(&port_dev->dev, "status %04x, change %04x, %s\n", portstatus,
			portchange, portspeed(hub, portstatus));

	if (hub->has_indicators) {
		set_port_led(hub, port1, HUB_LED_AUTO);
		hub->indicator[port1-1] = INDICATOR_AUTO;
	}

#ifdef	CONFIG_USB_OTG
	/* during HNP, don't repeat the debounce */
	if (hub->hdev->bus->is_b_host)
		portchange &= ~(USB_PORT_STAT_C_CONNECTION |
				USB_PORT_STAT_C_ENABLE);
#endif

	/* Try to resuscitate an existing device */
	if ((portstatus & USB_PORT_STAT_CONNECTION) && udev &&
			udev->state != USB_STATE_NOTATTACHED) {
		if (portstatus & USB_PORT_STAT_ENABLE) {
			/*
			 * USB-3 connections are initialized automatically by
			 * the hostcontroller hardware. Therefore check for
			 * changed device descriptors before resuscitating the
			 * device.
			 */
			descriptor = udev->descriptor;
			retval = usb_get_device_descriptor(udev,
					sizeof(udev->descriptor));
			if (retval < 0) {
				dev_dbg(&udev->dev,
						"can't read device descriptor %d\n",
						retval);
			} else {
				if (descriptors_changed(udev, &descriptor,
						udev->bos)) {
					dev_dbg(&udev->dev,
							"device descriptor has changed\n");
					/* for disconnect() calls */
					udev->descriptor = descriptor;
				} else {
					status = 0; /* Nothing to do */
				}
			}
#ifdef CONFIG_PM
		} else if (udev->state == USB_STATE_SUSPENDED &&
				udev->persist_enabled) {
			/* For a suspended device, treat this as a
			 * remote wakeup event.
			 */
			usb_unlock_port(port_dev);
			status = usb_remote_wakeup(udev);
			usb_lock_port(port_dev);
#endif
		} else {
			/* Don't resuscitate */;
		}
	}
	clear_bit(port1, hub->change_bits);

	/* successfully revalidated the connection */
	if (status == 0)
		return;

	usb_unlock_port(port_dev);
	hub_port_connect(hub, port1, portstatus, portchange);
	usb_lock_port(port_dev);
}

/* Handle notifying userspace about hub over-current events */
static void port_over_current_notify(struct usb_port *port_dev)
{
	char *envp[3];
	struct device *hub_dev;
	char *port_dev_path;

	sysfs_notify(&port_dev->dev.kobj, NULL, "over_current_count");

	hub_dev = port_dev->dev.parent;

	if (!hub_dev)
		return;

	port_dev_path = kobject_get_path(&port_dev->dev.kobj, GFP_KERNEL);
	if (!port_dev_path)
		return;

	envp[0] = kasprintf(GFP_KERNEL, "OVER_CURRENT_PORT=%s", port_dev_path);
	if (!envp[0])
		goto exit_path;

	envp[1] = kasprintf(GFP_KERNEL, "OVER_CURRENT_COUNT=%u",
			port_dev->over_current_count);
	if (!envp[1])
		goto exit;

	envp[2] = NULL;
	kobject_uevent_env(&hub_dev->kobj, KOBJ_CHANGE, envp);

	kfree(envp[1]);
exit:
	kfree(envp[0]);
exit_path:
	kfree(port_dev_path);
}

static void port_event(struct usb_hub *hub, int port1)
		__must_hold(&port_dev->status_lock)
{
	int connect_change;
	struct usb_port *port_dev = hub->ports[port1 - 1];
	struct usb_device *udev = port_dev->child;
	struct usb_device *hdev = hub->hdev;
	u16 portstatus, portchange;

	connect_change = test_bit(port1, hub->change_bits);
	clear_bit(port1, hub->event_bits);
	clear_bit(port1, hub->wakeup_bits);

	if (hub_port_status(hub, port1, &portstatus, &portchange) < 0)
		return;

	if (portchange & USB_PORT_STAT_C_CONNECTION) {
		usb_clear_port_feature(hdev, port1, USB_PORT_FEAT_C_CONNECTION);
		connect_change = 1;
	}

	if (portchange & USB_PORT_STAT_C_ENABLE) {
		if (!connect_change)
			dev_dbg(&port_dev->dev, "enable change, status %08x\n",
					portstatus);
		usb_clear_port_feature(hdev, port1, USB_PORT_FEAT_C_ENABLE);

		/*
		 * EM interference sometimes causes badly shielded USB devices
		 * to be shutdown by the hub, this hack enables them again.
		 * Works at least with mouse driver.
		 */
		if (!(portstatus & USB_PORT_STAT_ENABLE)
		    && !connect_change && udev) {
			dev_err(&port_dev->dev, "disabled by hub (EMI?), re-enabling...\n");
			connect_change = 1;
		}
	}

	if (portchange & USB_PORT_STAT_C_OVERCURRENT) {
		u16 status = 0, unused;
		port_dev->over_current_count++;
		port_over_current_notify(port_dev);

		dev_dbg(&port_dev->dev, "over-current change #%u\n",
			port_dev->over_current_count);
		usb_clear_port_feature(hdev, port1,
				USB_PORT_FEAT_C_OVER_CURRENT);
		msleep(100);	/* Cool down */
		hub_power_on(hub, true);
		hub_port_status(hub, port1, &status, &unused);
		if (status & USB_PORT_STAT_OVERCURRENT)
			dev_err(&port_dev->dev, "over-current condition\n");
	}

	if (portchange & USB_PORT_STAT_C_RESET) {
		dev_dbg(&port_dev->dev, "reset change\n");
		usb_clear_port_feature(hdev, port1, USB_PORT_FEAT_C_RESET);
	}
	if ((portchange & USB_PORT_STAT_C_BH_RESET)
	    && hub_is_superspeed(hdev)) {
		dev_dbg(&port_dev->dev, "warm reset change\n");
		usb_clear_port_feature(hdev, port1,
				USB_PORT_FEAT_C_BH_PORT_RESET);
	}
	if (portchange & USB_PORT_STAT_C_LINK_STATE) {
		dev_dbg(&port_dev->dev, "link state change\n");
		usb_clear_port_feature(hdev, port1,
				USB_PORT_FEAT_C_PORT_LINK_STATE);
	}
	if (portchange & USB_PORT_STAT_C_CONFIG_ERROR) {
		dev_warn(&port_dev->dev, "config error\n");
		usb_clear_port_feature(hdev, port1,
				USB_PORT_FEAT_C_PORT_CONFIG_ERROR);
	}

	/* skip port actions that require the port to be powered on */
	if (!pm_runtime_active(&port_dev->dev))
		return;

	if (hub_handle_remote_wakeup(hub, port1, portstatus, portchange))
		connect_change = 1;

	/*
	 * Warm reset a USB3 protocol port if it's in
	 * SS.Inactive state.
	 */
	if (hub_port_warm_reset_required(hub, port1, portstatus)) {
		dev_dbg(&port_dev->dev, "do warm reset\n");
		if (!udev || !(portstatus & USB_PORT_STAT_CONNECTION)
				|| udev->state == USB_STATE_NOTATTACHED) {
			if (hub_port_reset(hub, port1, NULL,
					HUB_BH_RESET_TIME, true) < 0)
				hub_port_disable(hub, port1, 1);
		} else {
			usb_unlock_port(port_dev);
			usb_lock_device(udev);
			usb_reset_device(udev);
			usb_unlock_device(udev);
			usb_lock_port(port_dev);
			connect_change = 0;
		}
	}

	if (connect_change)
		hub_port_connect_change(hub, port1, portstatus, portchange);
}

static void hub_event(struct work_struct *work)
{
	struct usb_device *hdev;
	struct usb_interface *intf;
	struct usb_hub *hub;
	struct device *hub_dev;
	u16 hubstatus;
	u16 hubchange;
	int i, ret;

	hub = container_of(work, struct usb_hub, events);
	hdev = hub->hdev;
	hub_dev = hub->intfdev;
	intf = to_usb_interface(hub_dev);

	kcov_remote_start_usb((u64)hdev->bus->busnum);

	dev_dbg(hub_dev, "state %d ports %d chg %04x evt %04x\n",
			hdev->state, hdev->maxchild,
			/* NOTE: expects max 15 ports... */
			(u16) hub->change_bits[0],
			(u16) hub->event_bits[0]);

	/* Lock the device, then check to see if we were
	 * disconnected while waiting for the lock to succeed. */
	usb_lock_device(hdev);
	if (unlikely(hub->disconnected))
		goto out_hdev_lock;

	/* If the hub has died, clean up after it */
	if (hdev->state == USB_STATE_NOTATTACHED) {
		hub->error = -ENODEV;
		hub_quiesce(hub, HUB_DISCONNECT);
		goto out_hdev_lock;
	}

	/* Autoresume */
	ret = usb_autopm_get_interface(intf);
	if (ret) {
		dev_dbg(hub_dev, "Can't autoresume: %d\n", ret);
		goto out_hdev_lock;
	}

	/* If this is an inactive hub, do nothing */
	if (hub->quiescing)
		goto out_autopm;

	if (hub->error) {
		dev_dbg(hub_dev, "resetting for error %d\n", hub->error);

		ret = usb_reset_device(hdev);
		if (ret) {
			dev_dbg(hub_dev, "error resetting hub: %d\n", ret);
			goto out_autopm;
		}

		hub->nerrors = 0;
		hub->error = 0;
	}

	/* deal with port status changes */
	for (i = 1; i <= hdev->maxchild; i++) {
		struct usb_port *port_dev = hub->ports[i - 1];

		if (test_bit(i, hub->event_bits)
				|| test_bit(i, hub->change_bits)
				|| test_bit(i, hub->wakeup_bits)) {
			/*
			 * The get_noresume and barrier ensure that if
			 * the port was in the process of resuming, we
			 * flush that work and keep the port active for
			 * the duration of the port_event().  However,
			 * if the port is runtime pm suspended
			 * (powered-off), we leave it in that state, run
			 * an abbreviated port_event(), and move on.
			 */
			pm_runtime_get_noresume(&port_dev->dev);
			pm_runtime_barrier(&port_dev->dev);
			usb_lock_port(port_dev);
			port_event(hub, i);
			usb_unlock_port(port_dev);
			pm_runtime_put_sync(&port_dev->dev);
		}
	}

	/* deal with hub status changes */
	if (test_and_clear_bit(0, hub->event_bits) == 0)
		;	/* do nothing */
	else if (hub_hub_status(hub, &hubstatus, &hubchange) < 0)
		dev_err(hub_dev, "get_hub_status failed\n");
	else {
		if (hubchange & HUB_CHANGE_LOCAL_POWER) {
			dev_dbg(hub_dev, "power change\n");
			clear_hub_feature(hdev, C_HUB_LOCAL_POWER);
			if (hubstatus & HUB_STATUS_LOCAL_POWER)
				/* FIXME: Is this always true? */
				hub->limited_power = 1;
			else
				hub->limited_power = 0;
		}
		if (hubchange & HUB_CHANGE_OVERCURRENT) {
			u16 status = 0;
			u16 unused;

			dev_dbg(hub_dev, "over-current change\n");
			clear_hub_feature(hdev, C_HUB_OVER_CURRENT);
			msleep(500);	/* Cool down */
			hub_power_on(hub, true);
			hub_hub_status(hub, &status, &unused);
			if (status & HUB_STATUS_OVERCURRENT)
				dev_err(hub_dev, "over-current condition\n");
		}
	}

out_autopm:
	/* Balance the usb_autopm_get_interface() above */
	usb_autopm_put_interface_no_suspend(intf);
out_hdev_lock:
	usb_unlock_device(hdev);

	/* Balance the stuff in kick_hub_wq() and allow autosuspend */
	usb_autopm_put_interface(intf);
	kref_put(&hub->kref, hub_release);

	kcov_remote_stop();
}

static const struct usb_device_id hub_id_table[] = {
    { .match_flags = USB_DEVICE_ID_MATCH_VENDOR | USB_DEVICE_ID_MATCH_INT_CLASS,
      .idVendor = USB_VENDOR_SMSC,
      .bInterfaceClass = USB_CLASS_HUB,
      .driver_info = HUB_QUIRK_DISABLE_AUTOSUSPEND},
    { .match_flags = USB_DEVICE_ID_MATCH_VENDOR
                   | USB_DEVICE_ID_MATCH_PRODUCT
                   | USB_DEVICE_ID_MATCH_INT_CLASS,
      .idVendor = USB_VENDOR_SMSC,
      .idProduct = USB_PRODUCT_USB5534B,
      .bInterfaceClass = USB_CLASS_HUB,
      .driver_info = HUB_QUIRK_DISABLE_AUTOSUSPEND},
    { .match_flags = USB_DEVICE_ID_MATCH_VENDOR
			| USB_DEVICE_ID_MATCH_INT_CLASS,
      .idVendor = USB_VENDOR_GENESYS_LOGIC,
      .bInterfaceClass = USB_CLASS_HUB,
      .driver_info = HUB_QUIRK_CHECK_PORT_AUTOSUSPEND},
    { .match_flags = USB_DEVICE_ID_MATCH_DEV_CLASS,
      .bDeviceClass = USB_CLASS_HUB},
    { .match_flags = USB_DEVICE_ID_MATCH_INT_CLASS,
      .bInterfaceClass = USB_CLASS_HUB},
    { }						/* Terminating entry */
};

MODULE_DEVICE_TABLE(usb, hub_id_table);

static struct usb_driver hub_driver = {
	.name =		"hub",
	.probe =	hub_probe,
	.disconnect =	hub_disconnect,
	.suspend =	hub_suspend,
	.resume =	hub_resume,
	.reset_resume =	hub_reset_resume,
	.pre_reset =	hub_pre_reset,
	.post_reset =	hub_post_reset,
	.unlocked_ioctl = hub_ioctl,
	.id_table =	hub_id_table,
	.supports_autosuspend =	1,
};

int usb_hub_init(void)
{
	if (usb_register(&hub_driver) < 0) {
		printk(KERN_ERR "%s: can't register hub driver\n",
			usbcore_name);
		return -1;
	}

	/*
	 * The workqueue needs to be freezable to avoid interfering with
	 * USB-PERSIST port handover. Otherwise it might see that a full-speed
	 * device was gone before the EHCI controller had handed its port
	 * over to the companion full-speed controller.
	 */
	hub_wq = alloc_workqueue("usb_hub_wq", WQ_FREEZABLE, 0);
	if (hub_wq)
		return 0;

	/* Fall through if kernel_thread failed */
	usb_deregister(&hub_driver);
	pr_err("%s: can't allocate workqueue for usb hub\n", usbcore_name);

	return -1;
}

void usb_hub_cleanup(void)
{
	destroy_workqueue(hub_wq);

	/*
	 * Hub resources are freed for us by usb_deregister. It calls
	 * usb_driver_purge on every device which in turn calls that
	 * devices disconnect function if it is using this driver.
	 * The hub_disconnect function takes care of releasing the
	 * individual hub resources. -greg
	 */
	usb_deregister(&hub_driver);
} /* usb_hub_cleanup() */

/**
 * usb_reset_and_verify_device - perform a USB port reset to reinitialize a device
 * @udev: device to reset (not in SUSPENDED or NOTATTACHED state)
 *
 * WARNING - don't use this routine to reset a composite device
 * (one with multiple interfaces owned by separate drivers)!
 * Use usb_reset_device() instead.
 *
 * Do a port reset, reassign the device's address, and establish its
 * former operating configuration.  If the reset fails, or the device's
 * descriptors change from their values before the reset, or the original
 * configuration and altsettings cannot be restored, a flag will be set
 * telling hub_wq to pretend the device has been disconnected and then
 * re-connected.  All drivers will be unbound, and the device will be
 * re-enumerated and probed all over again.
 *
 * Return: 0 if the reset succeeded, -ENODEV if the device has been
 * flagged for logical disconnection, or some other negative error code
 * if the reset wasn't even attempted.
 *
 * Note:
 * The caller must own the device lock and the port lock, the latter is
 * taken by usb_reset_device().  For example, it's safe to use
 * usb_reset_device() from a driver probe() routine after downloading
 * new firmware.  For calls that might not occur during probe(), drivers
 * should lock the device using usb_lock_device_for_reset().
 *
 * Locking exception: This routine may also be called from within an
 * autoresume handler.  Such usage won't conflict with other tasks
 * holding the device lock because these tasks should always call
 * usb_autopm_resume_device(), thereby preventing any unwanted
 * autoresume.  The autoresume handler is expected to have already
 * acquired the port lock before calling this routine.
 */
static int usb_reset_and_verify_device(struct usb_device *udev)
{
	struct usb_device		*parent_hdev = udev->parent;
	struct usb_hub			*parent_hub;
	struct usb_hcd			*hcd = bus_to_hcd(udev->bus);
	struct usb_device_descriptor	descriptor = udev->descriptor;
	struct usb_host_bos		*bos;
	int				i, j, ret = 0;
	int				port1 = udev->portnum;

	if (udev->state == USB_STATE_NOTATTACHED ||
			udev->state == USB_STATE_SUSPENDED) {
		dev_dbg(&udev->dev, "device reset not allowed in state %d\n",
				udev->state);
		return -EINVAL;
	}

	if (!parent_hdev)
		return -EISDIR;

	parent_hub = usb_hub_to_struct_hub(parent_hdev);

	/* Disable USB2 hardware LPM.
	 * It will be re-enabled by the enumeration process.
	 */
	usb_disable_usb2_hardware_lpm(udev);

	/* Disable LPM while we reset the device and reinstall the alt settings.
	 * Device-initiated LPM, and system exit latency settings are cleared
	 * when the device is reset, so we have to set them up again.
	 */
	ret = usb_unlocked_disable_lpm(udev);
	if (ret) {
		dev_err(&udev->dev, "%s Failed to disable LPM\n", __func__);
		goto re_enumerate_no_bos;
	}

	bos = udev->bos;
	udev->bos = NULL;

	for (i = 0; i < SET_CONFIG_TRIES; ++i) {

		/* ep0 maxpacket size may change; let the HCD know about it.
		 * Other endpoints will be handled by re-enumeration. */
		usb_ep0_reinit(udev);
		ret = hub_port_init(parent_hub, udev, port1, i);
		if (ret >= 0 || ret == -ENOTCONN || ret == -ENODEV)
			break;
	}

	if (ret < 0)
		goto re_enumerate;

	/* Device might have changed firmware (DFU or similar) */
	if (descriptors_changed(udev, &descriptor, bos)) {
		dev_info(&udev->dev, "device firmware changed\n");
		udev->descriptor = descriptor;	/* for disconnect() calls */
		goto re_enumerate;
	}

	/* Restore the device's previous configuration */
	if (!udev->actconfig)
		goto done;

	mutex_lock(hcd->bandwidth_mutex);
	ret = usb_hcd_alloc_bandwidth(udev, udev->actconfig, NULL, NULL);
	if (ret < 0) {
		dev_warn(&udev->dev,
				"Busted HC?  Not enough HCD resources for "
				"old configuration.\n");
		mutex_unlock(hcd->bandwidth_mutex);
		goto re_enumerate;
	}
	ret = usb_control_msg(udev, usb_sndctrlpipe(udev, 0),
			USB_REQ_SET_CONFIGURATION, 0,
			udev->actconfig->desc.bConfigurationValue, 0,
			NULL, 0, USB_CTRL_SET_TIMEOUT);
	if (ret < 0) {
		dev_err(&udev->dev,
			"can't restore configuration #%d (error=%d)\n",
			udev->actconfig->desc.bConfigurationValue, ret);
		mutex_unlock(hcd->bandwidth_mutex);
		goto re_enumerate;
	}
	mutex_unlock(hcd->bandwidth_mutex);
	usb_set_device_state(udev, USB_STATE_CONFIGURED);

	/* Put interfaces back into the same altsettings as before.
	 * Don't bother to send the Set-Interface request for interfaces
	 * that were already in altsetting 0; besides being unnecessary,
	 * many devices can't handle it.  Instead just reset the host-side
	 * endpoint state.
	 */
	for (i = 0; i < udev->actconfig->desc.bNumInterfaces; i++) {
		struct usb_host_config *config = udev->actconfig;
		struct usb_interface *intf = config->interface[i];
		struct usb_interface_descriptor *desc;

		desc = &intf->cur_altsetting->desc;
		if (desc->bAlternateSetting == 0) {
			usb_disable_interface(udev, intf, true);
			usb_enable_interface(udev, intf, true);
			ret = 0;
		} else {
			/* Let the bandwidth allocation function know that this
			 * device has been reset, and it will have to use
			 * alternate setting 0 as the current alternate setting.
			 */
			intf->resetting_device = 1;
			ret = usb_set_interface(udev, desc->bInterfaceNumber,
					desc->bAlternateSetting);
			intf->resetting_device = 0;
		}
		if (ret < 0) {
			dev_err(&udev->dev, "failed to restore interface %d "
				"altsetting %d (error=%d)\n",
				desc->bInterfaceNumber,
				desc->bAlternateSetting,
				ret);
			goto re_enumerate;
		}
		/* Resetting also frees any allocated streams */
		for (j = 0; j < intf->cur_altsetting->desc.bNumEndpoints; j++)
			intf->cur_altsetting->endpoint[j].streams = 0;
	}

done:
	/* Now that the alt settings are re-installed, enable LTM and LPM. */
	usb_enable_usb2_hardware_lpm(udev);
	usb_unlocked_enable_lpm(udev);
	usb_enable_ltm(udev);
	usb_release_bos_descriptor(udev);
	udev->bos = bos;
	return 0;

re_enumerate:
	usb_release_bos_descriptor(udev);
	udev->bos = bos;
re_enumerate_no_bos:
	/* LPM state doesn't matter when we're about to destroy the device. */
	hub_port_logical_disconnect(parent_hub, port1);
	return -ENODEV;
}

/**
 * usb_reset_device - warn interface drivers and perform a USB port reset
 * @udev: device to reset (not in NOTATTACHED state)
 *
 * Warns all drivers bound to registered interfaces (using their pre_reset
 * method), performs the port reset, and then lets the drivers know that
 * the reset is over (using their post_reset method).
 *
 * Return: The same as for usb_reset_and_verify_device().
 *
 * Note:
 * The caller must own the device lock.  For example, it's safe to use
 * this from a driver probe() routine after downloading new firmware.
 * For calls that might not occur during probe(), drivers should lock
 * the device using usb_lock_device_for_reset().
 *
 * If an interface is currently being probed or disconnected, we assume
 * its driver knows how to handle resets.  For all other interfaces,
 * if the driver doesn't have pre_reset and post_reset methods then
 * we attempt to unbind it and rebind afterward.
 */
int usb_reset_device(struct usb_device *udev)
{
	int ret;
	int i;
	unsigned int noio_flag;
	struct usb_port *port_dev;
	struct usb_host_config *config = udev->actconfig;
	struct usb_hub *hub = usb_hub_to_struct_hub(udev->parent);

	if (udev->state == USB_STATE_NOTATTACHED) {
		dev_dbg(&udev->dev, "device reset not allowed in state %d\n",
				udev->state);
		return -EINVAL;
	}

	if (!udev->parent) {
		/* this requires hcd-specific logic; see ohci_restart() */
		dev_dbg(&udev->dev, "%s for root hub!\n", __func__);
		return -EISDIR;
	}

	port_dev = hub->ports[udev->portnum - 1];

	/*
	 * Don't allocate memory with GFP_KERNEL in current
	 * context to avoid possible deadlock if usb mass
	 * storage interface or usbnet interface(iSCSI case)
	 * is included in current configuration. The easist
	 * approach is to do it for every device reset,
	 * because the device 'memalloc_noio' flag may have
	 * not been set before reseting the usb device.
	 */
	noio_flag = memalloc_noio_save();

	/* Prevent autosuspend during the reset */
	usb_autoresume_device(udev);

	if (config) {
		for (i = 0; i < config->desc.bNumInterfaces; ++i) {
			struct usb_interface *cintf = config->interface[i];
			struct usb_driver *drv;
			int unbind = 0;

			if (cintf->dev.driver) {
				drv = to_usb_driver(cintf->dev.driver);
				if (drv->pre_reset && drv->post_reset)
					unbind = (drv->pre_reset)(cintf);
				else if (cintf->condition ==
						USB_INTERFACE_BOUND)
					unbind = 1;
				if (unbind)
					usb_forced_unbind_intf(cintf);
			}
		}
	}

	usb_lock_port(port_dev);
	ret = usb_reset_and_verify_device(udev);
	usb_unlock_port(port_dev);

	if (config) {
		for (i = config->desc.bNumInterfaces - 1; i >= 0; --i) {
			struct usb_interface *cintf = config->interface[i];
			struct usb_driver *drv;
			int rebind = cintf->needs_binding;

			if (!rebind && cintf->dev.driver) {
				drv = to_usb_driver(cintf->dev.driver);
				if (drv->post_reset)
					rebind = (drv->post_reset)(cintf);
				else if (cintf->condition ==
						USB_INTERFACE_BOUND)
					rebind = 1;
				if (rebind)
					cintf->needs_binding = 1;
			}
		}

		/* If the reset failed, hub_wq will unbind drivers later */
		if (ret == 0)
			usb_unbind_and_rebind_marked_interfaces(udev);
	}

	usb_autosuspend_device(udev);
	memalloc_noio_restore(noio_flag);
	return ret;
}
EXPORT_SYMBOL_GPL(usb_reset_device);


/**
 * usb_queue_reset_device - Reset a USB device from an atomic context
 * @iface: USB interface belonging to the device to reset
 *
 * This function can be used to reset a USB device from an atomic
 * context, where usb_reset_device() won't work (as it blocks).
 *
 * Doing a reset via this method is functionally equivalent to calling
 * usb_reset_device(), except for the fact that it is delayed to a
 * workqueue. This means that any drivers bound to other interfaces
 * might be unbound, as well as users from usbfs in user space.
 *
 * Corner cases:
 *
 * - Scheduling two resets at the same time from two different drivers
 *   attached to two different interfaces of the same device is
 *   possible; depending on how the driver attached to each interface
 *   handles ->pre_reset(), the second reset might happen or not.
 *
 * - If the reset is delayed so long that the interface is unbound from
 *   its driver, the reset will be skipped.
 *
 * - This function can be called during .probe().  It can also be called
 *   during .disconnect(), but doing so is pointless because the reset
 *   will not occur.  If you really want to reset the device during
 *   .disconnect(), call usb_reset_device() directly -- but watch out
 *   for nested unbinding issues!
 */
void usb_queue_reset_device(struct usb_interface *iface)
{
	if (schedule_work(&iface->reset_ws))
		usb_get_intf(iface);
}
EXPORT_SYMBOL_GPL(usb_queue_reset_device);

/**
 * usb_hub_find_child - Get the pointer of child device
 * attached to the port which is specified by @port1.
 * @hdev: USB device belonging to the usb hub
 * @port1: port num to indicate which port the child device
 *	is attached to.
 *
 * USB drivers call this function to get hub's child device
 * pointer.
 *
 * Return: %NULL if input param is invalid and
 * child's usb_device pointer if non-NULL.
 */
struct usb_device *usb_hub_find_child(struct usb_device *hdev,
		int port1)
{
	struct usb_hub *hub = usb_hub_to_struct_hub(hdev);

	if (port1 < 1 || port1 > hdev->maxchild)
		return NULL;
	return hub->ports[port1 - 1]->child;
}
EXPORT_SYMBOL_GPL(usb_hub_find_child);

void usb_hub_adjust_deviceremovable(struct usb_device *hdev,
		struct usb_hub_descriptor *desc)
{
	struct usb_hub *hub = usb_hub_to_struct_hub(hdev);
	enum usb_port_connect_type connect_type;
	int i;

	if (!hub)
		return;

	if (!hub_is_superspeed(hdev)) {
		for (i = 1; i <= hdev->maxchild; i++) {
			struct usb_port *port_dev = hub->ports[i - 1];

			connect_type = port_dev->connect_type;
			if (connect_type == USB_PORT_CONNECT_TYPE_HARD_WIRED) {
				u8 mask = 1 << (i%8);

				if (!(desc->u.hs.DeviceRemovable[i/8] & mask)) {
					dev_dbg(&port_dev->dev, "DeviceRemovable is changed to 1 according to platform information.\n");
					desc->u.hs.DeviceRemovable[i/8]	|= mask;
				}
			}
		}
	} else {
		u16 port_removable = le16_to_cpu(desc->u.ss.DeviceRemovable);

		for (i = 1; i <= hdev->maxchild; i++) {
			struct usb_port *port_dev = hub->ports[i - 1];

			connect_type = port_dev->connect_type;
			if (connect_type == USB_PORT_CONNECT_TYPE_HARD_WIRED) {
				u16 mask = 1 << i;

				if (!(port_removable & mask)) {
					dev_dbg(&port_dev->dev, "DeviceRemovable is changed to 1 according to platform information.\n");
					port_removable |= mask;
				}
			}
		}

		desc->u.ss.DeviceRemovable = cpu_to_le16(port_removable);
	}
}

#ifdef CONFIG_ACPI
/**
 * usb_get_hub_port_acpi_handle - Get the usb port's acpi handle
 * @hdev: USB device belonging to the usb hub
 * @port1: port num of the port
 *
 * Return: Port's acpi handle if successful, %NULL if params are
 * invalid.
 */
acpi_handle usb_get_hub_port_acpi_handle(struct usb_device *hdev,
	int port1)
{
	struct usb_hub *hub = usb_hub_to_struct_hub(hdev);

	if (!hub)
		return NULL;

	return ACPI_HANDLE(&hub->ports[port1 - 1]->dev);
}
#endif<|MERGE_RESOLUTION|>--- conflicted
+++ resolved
@@ -39,10 +39,7 @@
 
 #define USB_VENDOR_GENESYS_LOGIC		0x05e3
 #define USB_VENDOR_SMSC				0x0424
-<<<<<<< HEAD
-=======
 #define USB_PRODUCT_USB5534B			0x5534
->>>>>>> 04d5ce62
 #define HUB_QUIRK_CHECK_PORT_AUTOSUSPEND	0x01
 #define HUB_QUIRK_DISABLE_AUTOSUSPEND		0x02
 
@@ -1227,6 +1224,11 @@
 #ifdef CONFIG_PM
 			udev->reset_resume = 1;
 #endif
+			/* Don't set the change_bits when the device
+			 * was powered off.
+			 */
+			if (test_bit(port1, hub->power_bits))
+				set_bit(port1, hub->change_bits);
 
 		} else {
 			/* The power session is gone; tell hub_wq */
@@ -5620,10 +5622,6 @@
 }
 
 static const struct usb_device_id hub_id_table[] = {
-    { .match_flags = USB_DEVICE_ID_MATCH_VENDOR | USB_DEVICE_ID_MATCH_INT_CLASS,
-      .idVendor = USB_VENDOR_SMSC,
-      .bInterfaceClass = USB_CLASS_HUB,
-      .driver_info = HUB_QUIRK_DISABLE_AUTOSUSPEND},
     { .match_flags = USB_DEVICE_ID_MATCH_VENDOR
                    | USB_DEVICE_ID_MATCH_PRODUCT
                    | USB_DEVICE_ID_MATCH_INT_CLASS,

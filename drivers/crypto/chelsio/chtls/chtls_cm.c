--- conflicted
+++ resolved
@@ -102,11 +102,7 @@
 	case PF_INET:
 		if (likely(!inet_sk(sk)->inet_rcv_saddr))
 			return ndev;
-<<<<<<< HEAD
-		ndev = ip_dev_find(&init_net, inet_sk(sk)->inet_rcv_saddr);
-=======
 		ndev = __ip_dev_find(&init_net, inet_sk(sk)->inet_rcv_saddr, false);
->>>>>>> 84569f32
 		break;
 #if IS_ENABLED(CONFIG_IPV6)
 	case PF_INET6:

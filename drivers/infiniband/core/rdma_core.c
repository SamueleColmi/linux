--- conflicted
+++ resolved
@@ -226,22 +226,13 @@
  * uverbs_put_destroy.
  */
 struct ib_uobject *__uobj_get_destroy(const struct uverbs_api_object *obj,
-<<<<<<< HEAD
-				      u32 id,
-				      const struct uverbs_attr_bundle *attrs)
-=======
 				      u32 id, struct uverbs_attr_bundle *attrs)
->>>>>>> 0ecfebd2
 {
 	struct ib_uobject *uobj;
 	int ret;
 
 	uobj = rdma_lookup_get_uobject(obj, attrs->ufile, id,
-<<<<<<< HEAD
-				       UVERBS_LOOKUP_DESTROY);
-=======
 				       UVERBS_LOOKUP_DESTROY, attrs);
->>>>>>> 0ecfebd2
 	if (IS_ERR(uobj))
 		return uobj;
 
@@ -259,11 +250,7 @@
  * (negative errno on failure). For use by callers that do not need the uobj.
  */
 int __uobj_perform_destroy(const struct uverbs_api_object *obj, u32 id,
-<<<<<<< HEAD
-			   const struct uverbs_attr_bundle *attrs)
-=======
 			   struct uverbs_attr_bundle *attrs)
->>>>>>> 0ecfebd2
 {
 	struct ib_uobject *uobj;
 
@@ -392,11 +379,7 @@
 	struct ib_uobject *uobj;
 	int ret;
 
-<<<<<<< HEAD
-	if (IS_ERR(obj) && PTR_ERR(obj) == -ENOMSG) {
-=======
 	if (obj == ERR_PTR(-ENOMSG)) {
->>>>>>> 0ecfebd2
 		/* must be UVERBS_IDR_ANY_OBJECT, see uapi_get_object() */
 		uobj = lookup_get_idr_uobject(NULL, ufile, id, mode);
 		if (IS_ERR(uobj))
@@ -437,38 +420,6 @@
 	uobj->uapi_object->type_class->lookup_put(uobj, mode);
 	uverbs_uobject_put(uobj);
 	return ERR_PTR(ret);
-}
-struct ib_uobject *_uobj_get_read(enum uverbs_default_objects type,
-				  u32 object_id,
-				  struct uverbs_attr_bundle *attrs)
-{
-	struct ib_uobject *uobj;
-
-	uobj = rdma_lookup_get_uobject(uobj_get_type(attrs, type), attrs->ufile,
-				       object_id, UVERBS_LOOKUP_READ);
-	if (IS_ERR(uobj))
-		return uobj;
-
-	attrs->context = uobj->context;
-
-	return uobj;
-}
-
-struct ib_uobject *_uobj_get_write(enum uverbs_default_objects type,
-				   u32 object_id,
-				   struct uverbs_attr_bundle *attrs)
-{
-	struct ib_uobject *uobj;
-
-	uobj = rdma_lookup_get_uobject(uobj_get_type(attrs, type), attrs->ufile,
-				       object_id, UVERBS_LOOKUP_WRITE);
-
-	if (IS_ERR(uobj))
-		return uobj;
-
-	attrs->context = uobj->context;
-
-	return uobj;
 }
 
 static struct ib_uobject *

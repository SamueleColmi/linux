--- conflicted
+++ resolved
@@ -571,11 +571,8 @@
 	struct list_head list_entry;
 	u16 max_lanq[ICE_MAX_TRAFFIC_CLASS];
 	u16 max_rdmaq[ICE_MAX_TRAFFIC_CLASS];
-<<<<<<< HEAD
-=======
 	/* bw_t_info saves VSI BW information */
 	struct ice_bw_type_info bw_t_info[ICE_MAX_TRAFFIC_CLASS];
->>>>>>> df0cc57e
 };
 
 /* driver defines the policy */

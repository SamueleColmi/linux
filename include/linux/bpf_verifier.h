/* Copyright (c) 2011-2014 PLUMgrid, http://plumgrid.com
 *
 * This program is free software; you can redistribute it and/or
 * modify it under the terms of version 2 of the GNU General Public
 * License as published by the Free Software Foundation.
 */
#ifndef _LINUX_BPF_VERIFIER_H
#define _LINUX_BPF_VERIFIER_H 1

#include <linux/bpf.h> /* for enum bpf_reg_type */
#include <linux/filter.h> /* for MAX_BPF_STACK */
#include <linux/tnum.h>

/* Maximum variable offset umax_value permitted when resolving memory accesses.
 * In practice this is far bigger than any realistic pointer offset; this limit
 * ensures that umax_value + (int)off + (int)size cannot overflow a u64.
 */
#define BPF_MAX_VAR_OFF	(1 << 29)
/* Maximum variable size permitted for ARG_CONST_SIZE[_OR_ZERO].  This ensures
 * that converting umax_value to int cannot overflow.
 */
#define BPF_MAX_VAR_SIZ	(1 << 29)

/* Liveness marks, used for registers and spilled-regs (in stack slots).
 * Read marks propagate upwards until they find a write mark; they record that
 * "one of this state's descendants read this reg" (and therefore the reg is
 * relevant for states_equal() checks).
 * Write marks collect downwards and do not propagate; they record that "the
 * straight-line code that reached this state (from its parent) wrote this reg"
 * (and therefore that reads propagated from this state or its descendants
 * should not propagate to its parent).
 * A state with a write mark can receive read marks; it just won't propagate
 * them to its parent, since the write mark is a property, not of the state,
 * but of the link between it and its parent.  See mark_reg_read() and
 * mark_stack_slot_read() in kernel/bpf/verifier.c.
 */
enum bpf_reg_liveness {
	REG_LIVE_NONE = 0, /* reg hasn't been read or written this branch */
	REG_LIVE_READ, /* reg was read, so we're sensitive to initial value */
	REG_LIVE_WRITTEN, /* reg was written first, screening off later reads */
	REG_LIVE_DONE = 4, /* liveness won't be updating this register anymore */
};

struct bpf_reg_state {
	/* Ordering of fields matters.  See states_equal() */
	enum bpf_reg_type type;
	union {
		/* valid when type == PTR_TO_PACKET */
		u16 range;

		/* valid when type == CONST_PTR_TO_MAP | PTR_TO_MAP_VALUE |
		 *   PTR_TO_MAP_VALUE_OR_NULL
		 */
		struct bpf_map *map_ptr;

		/* Max size from any of the above. */
		unsigned long raw;
	};
	/* Fixed part of pointer offset, pointer types only */
	s32 off;
	/* For PTR_TO_PACKET, used to find other pointers with the same variable
	 * offset, so they can share range knowledge.
	 * For PTR_TO_MAP_VALUE_OR_NULL this is used to share which map value we
	 * came from, when one is tested for != NULL.
	 * For PTR_TO_SOCKET this is used to share which pointers retain the
	 * same reference to the socket, to determine proper reference freeing.
	 */
	u32 id;
	/* For scalar types (SCALAR_VALUE), this represents our knowledge of
	 * the actual value.
	 * For pointer types, this represents the variable part of the offset
	 * from the pointed-to object, and is shared with all bpf_reg_states
	 * with the same id as us.
	 */
	struct tnum var_off;
	/* Used to determine if any memory access using this register will
	 * result in a bad access.
	 * These refer to the same value as var_off, not necessarily the actual
	 * contents of the register.
	 */
	s64 smin_value; /* minimum possible (s64)value */
	s64 smax_value; /* maximum possible (s64)value */
	u64 umin_value; /* minimum possible (u64)value */
	u64 umax_value; /* maximum possible (u64)value */
	/* parentage chain for liveness checking */
	struct bpf_reg_state *parent;
	/* Inside the callee two registers can be both PTR_TO_STACK like
	 * R1=fp-8 and R2=fp-8, but one of them points to this function stack
	 * while another to the caller's stack. To differentiate them 'frameno'
	 * is used which is an index in bpf_verifier_state->frame[] array
	 * pointing to bpf_func_state.
	 */
	u32 frameno;
	enum bpf_reg_liveness live;
};

enum bpf_stack_slot_type {
	STACK_INVALID,    /* nothing was stored in this stack slot */
	STACK_SPILL,      /* register spilled into stack */
	STACK_MISC,	  /* BPF program wrote some data into this slot */
	STACK_ZERO,	  /* BPF program wrote constant zero */
};

#define BPF_REG_SIZE 8	/* size of eBPF register in bytes */

struct bpf_stack_state {
	struct bpf_reg_state spilled_ptr;
	u8 slot_type[BPF_REG_SIZE];
};

struct bpf_reference_state {
	/* Track each reference created with a unique id, even if the same
	 * instruction creates the reference multiple times (eg, via CALL).
	 */
	int id;
	/* Instruction where the allocation of this reference occurred. This
	 * is used purely to inform the user of a reference leak.
	 */
	int insn_idx;
};

/* state of the program:
 * type of all registers and stack info
 */
struct bpf_func_state {
	struct bpf_reg_state regs[MAX_BPF_REG];
	/* index of call instruction that called into this func */
	int callsite;
	/* stack frame number of this function state from pov of
	 * enclosing bpf_verifier_state.
	 * 0 = main function, 1 = first callee.
	 */
	u32 frameno;
	/* subprog number == index within subprog_stack_depth
	 * zero == main subprog
	 */
	u32 subprogno;

	/* The following fields should be last. See copy_func_state() */
	int acquired_refs;
	struct bpf_reference_state *refs;
	int allocated_stack;
	struct bpf_stack_state *stack;
};

#define MAX_CALL_FRAMES 8
struct bpf_verifier_state {
	/* call stack tracking */
	struct bpf_func_state *frame[MAX_CALL_FRAMES];
	u32 curframe;
	bool speculative;
};

#define bpf_get_spilled_reg(slot, frame)				\
	(((slot < frame->allocated_stack / BPF_REG_SIZE) &&		\
	  (frame->stack[slot].slot_type[0] == STACK_SPILL))		\
	 ? &frame->stack[slot].spilled_ptr : NULL)

/* Iterate over 'frame', setting 'reg' to either NULL or a spilled register. */
#define bpf_for_each_spilled_reg(iter, frame, reg)			\
	for (iter = 0, reg = bpf_get_spilled_reg(iter, frame);		\
	     iter < frame->allocated_stack / BPF_REG_SIZE;		\
	     iter++, reg = bpf_get_spilled_reg(iter, frame))

/* linked list of verifier states used to prune search */
struct bpf_verifier_state_list {
	struct bpf_verifier_state state;
	struct bpf_verifier_state_list *next;
};

/* Possible states for alu_state member. */
#define BPF_ALU_SANITIZE_SRC		1U
#define BPF_ALU_SANITIZE_DST		2U
#define BPF_ALU_NEG_VALUE		(1U << 2)
<<<<<<< HEAD
=======
#define BPF_ALU_NON_POINTER		(1U << 3)
>>>>>>> f17b5f06
#define BPF_ALU_SANITIZE		(BPF_ALU_SANITIZE_SRC | \
					 BPF_ALU_SANITIZE_DST)

struct bpf_insn_aux_data {
	union {
		enum bpf_reg_type ptr_type;	/* pointer type for load/store insns */
		unsigned long map_state;	/* pointer/poison value for maps */
		s32 call_imm;			/* saved imm field of call insn */
		u32 alu_limit;			/* limit for add/sub register with pointer */
	};
	int ctx_field_size; /* the ctx field size for load insn, maybe 0 */
	int sanitize_stack_off; /* stack slot to be cleared */
	bool seen; /* this insn was processed by the verifier */
	u8 alu_state; /* used in combination with alu_limit */
};

#define MAX_USED_MAPS 64 /* max number of maps accessed by one eBPF program */

#define BPF_VERIFIER_TMP_LOG_SIZE	1024

struct bpf_verifier_log {
	u32 level;
	char kbuf[BPF_VERIFIER_TMP_LOG_SIZE];
	char __user *ubuf;
	u32 len_used;
	u32 len_total;
};

static inline bool bpf_verifier_log_full(const struct bpf_verifier_log *log)
{
	return log->len_used >= log->len_total - 1;
}

static inline bool bpf_verifier_log_needed(const struct bpf_verifier_log *log)
{
	return log->level && log->ubuf && !bpf_verifier_log_full(log);
}

#define BPF_MAX_SUBPROGS 256

struct bpf_subprog_info {
	u32 start; /* insn idx of function entry point */
	u32 linfo_idx; /* The idx to the main_prog->aux->linfo */
	u16 stack_depth; /* max. stack depth used by this function */
};

/* single container for all structs
 * one verifier_env per bpf_check() call
 */
struct bpf_verifier_env {
	u32 insn_idx;
	u32 prev_insn_idx;
	struct bpf_prog *prog;		/* eBPF program being verified */
	const struct bpf_verifier_ops *ops;
	struct bpf_verifier_stack_elem *head; /* stack of verifier states to be processed */
	int stack_size;			/* number of states to be processed */
	bool strict_alignment;		/* perform strict pointer alignment checks */
	struct bpf_verifier_state *cur_state; /* current verifier state */
	struct bpf_verifier_state_list **explored_states; /* search pruning optimization */
	struct bpf_map *used_maps[MAX_USED_MAPS]; /* array of map's used by eBPF program */
	u32 used_map_cnt;		/* number of used maps */
	u32 id_gen;			/* used to generate unique reg IDs */
	bool allow_ptr_leaks;
	bool seen_direct_write;
	struct bpf_insn_aux_data *insn_aux_data; /* array of per-insn state */
	const struct bpf_line_info *prev_linfo;
	struct bpf_verifier_log log;
	struct bpf_subprog_info subprog_info[BPF_MAX_SUBPROGS + 1];
	u32 subprog_cnt;
};

__printf(2, 0) void bpf_verifier_vlog(struct bpf_verifier_log *log,
				      const char *fmt, va_list args);
__printf(2, 3) void bpf_verifier_log_write(struct bpf_verifier_env *env,
					   const char *fmt, ...);

static inline struct bpf_func_state *cur_func(struct bpf_verifier_env *env)
{
	struct bpf_verifier_state *cur = env->cur_state;

	return cur->frame[cur->curframe];
}

static inline struct bpf_reg_state *cur_regs(struct bpf_verifier_env *env)
{
	return cur_func(env)->regs;
}

int bpf_prog_offload_verifier_prep(struct bpf_prog *prog);
int bpf_prog_offload_verify_insn(struct bpf_verifier_env *env,
				 int insn_idx, int prev_insn_idx);
int bpf_prog_offload_finalize(struct bpf_verifier_env *env);

#endif /* _LINUX_BPF_VERIFIER_H */<|MERGE_RESOLUTION|>--- conflicted
+++ resolved
@@ -172,10 +172,7 @@
 #define BPF_ALU_SANITIZE_SRC		1U
 #define BPF_ALU_SANITIZE_DST		2U
 #define BPF_ALU_NEG_VALUE		(1U << 2)
-<<<<<<< HEAD
-=======
 #define BPF_ALU_NON_POINTER		(1U << 3)
->>>>>>> f17b5f06
 #define BPF_ALU_SANITIZE		(BPF_ALU_SANITIZE_SRC | \
 					 BPF_ALU_SANITIZE_DST)
 

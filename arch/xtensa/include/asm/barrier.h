/*
 * This file is subject to the terms and conditions of the GNU General Public
 * License.  See the file "COPYING" in the main directory of this archive
 * for more details.
 *
 * Copyright (C) 2001 - 2012 Tensilica Inc.
 */

#ifndef _XTENSA_SYSTEM_H
#define _XTENSA_SYSTEM_H

#define mb()  ({ __asm__ __volatile__("memw" : : : "memory"); })
#define rmb() barrier()
#define wmb() mb()

#ifdef CONFIG_SMP
<<<<<<< HEAD
#error smp_* not defined
=======
#define smp_mb()	mb()
#define smp_rmb()	rmb()
#define smp_wmb()	wmb()
#else
#define smp_mb()	barrier()
#define smp_rmb()	barrier()
#define smp_wmb()	barrier()
>>>>>>> 9ed82c68
#endif

#include <asm-generic/barrier.h>

#endif /* _XTENSA_SYSTEM_H */<|MERGE_RESOLUTION|>--- conflicted
+++ resolved
@@ -13,20 +13,6 @@
 #define rmb() barrier()
 #define wmb() mb()
 
-#ifdef CONFIG_SMP
-<<<<<<< HEAD
-#error smp_* not defined
-=======
-#define smp_mb()	mb()
-#define smp_rmb()	rmb()
-#define smp_wmb()	wmb()
-#else
-#define smp_mb()	barrier()
-#define smp_rmb()	barrier()
-#define smp_wmb()	barrier()
->>>>>>> 9ed82c68
-#endif
-
 #include <asm-generic/barrier.h>
 
 #endif /* _XTENSA_SYSTEM_H */
--- conflicted
+++ resolved
@@ -1261,8 +1261,6 @@
 			bus_freq = <1000000>;
 		};
 	};
-<<<<<<< HEAD
-=======
 
 	main_mcan0: can@20701000 {
 		compatible = "bosch,m_can";
@@ -1291,5 +1289,4 @@
 		interrupt-names = "int0", "int1";
 		bosch,mram-cfg = <0x0 128 64 64 64 64 32 32>;
 	};
->>>>>>> 754e0b0e
 };
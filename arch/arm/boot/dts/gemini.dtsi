--- conflicted
+++ resolved
@@ -148,26 +148,16 @@
 			compatible = "cortina,gemini-watchdog", "faraday,ftwdt010";
 			reg = <0x41000000 0x1000>;
 			interrupts = <3 IRQ_TYPE_LEVEL_HIGH>;
-<<<<<<< HEAD
-			resets = <&syscon 23>;
-			clocks = <&syscon 2>;
-=======
 			resets = <&syscon GEMINI_RESET_WDOG>;
 			clocks = <&syscon GEMINI_CLK_APB>;
 			clock-names = "PCLK";
->>>>>>> bb176f67
 		};
 
 		uart0: serial@42000000 {
 			compatible = "ns16550a";
 			reg = <0x42000000 0x100>;
-<<<<<<< HEAD
-			resets = <&syscon 18>;
-			clocks = <&syscon 6>;
-=======
 			resets = <&syscon GEMINI_RESET_UART>;
 			clocks = <&syscon GEMINI_CLK_UART>;
->>>>>>> bb176f67
 			interrupts = <18 IRQ_TYPE_LEVEL_HIGH>;
 			pinctrl-names = "default";
 			pinctrl-0 = <&uart_default_pins>;
@@ -181,15 +171,9 @@
 			interrupts = <14 IRQ_TYPE_EDGE_FALLING>, /* Timer 1 */
 				     <15 IRQ_TYPE_EDGE_FALLING>, /* Timer 2 */
 				     <16 IRQ_TYPE_EDGE_FALLING>; /* Timer 3 */
-<<<<<<< HEAD
-			resets = <&syscon 17>;
-			/* APB clock or RTC clock */
-			clocks = <&syscon 2>, <&syscon 0>;
-=======
 			resets = <&syscon GEMINI_RESET_TIMER>;
 			/* APB clock or RTC clock */
 			clocks = <&syscon GEMINI_CLK_APB>, <&syscon GEMINI_CLK_RTC>;
->>>>>>> bb176f67
 			clock-names = "PCLK", "EXTCLK";
 			syscon = <&syscon>;
 		};
@@ -198,30 +182,16 @@
 			compatible = "cortina,gemini-rtc";
 			reg = <0x45000000 0x100>;
 			interrupts = <17 IRQ_TYPE_LEVEL_HIGH>;
-<<<<<<< HEAD
-			resets = <&syscon 16>;
-			clocks = <&syscon 2>, <&syscon 0>;
-			clock-names = "PCLK", "EXTCLK";
-=======
 			resets = <&syscon GEMINI_RESET_RTC>;
 			clocks = <&syscon GEMINI_CLK_APB>, <&syscon GEMINI_CLK_RTC>;
 			clock-names = "PCLK", "EXTCLK";
 			pinctrl-names = "default";
 			pinctrl-0 = <&rtc_default_pins>;
->>>>>>> bb176f67
 		};
 
 		sata: sata@46000000 {
 			compatible = "cortina,gemini-sata-bridge";
 			reg = <0x46000000 0x100>;
-<<<<<<< HEAD
-			resets = <&syscon 26>,
-				 <&syscon 27>;
-			reset-names = "sata0", "sata1";
-			clocks = <&syscon 10>,
-				 <&syscon 11>;
-			clock-names = "SATA0_PCLK", "SATA1_PCLK";
-=======
 			resets = <&syscon GEMINI_RESET_SATA0>,
 				 <&syscon GEMINI_RESET_SATA1>;
 			reset-names = "sata0", "sata1";
@@ -236,7 +206,6 @@
 			pinctrl-names = "default", "ide";
 			pinctrl-0 = <&sata_default_pins>;
 			pinctrl-1 = <&sata_and_ide_pins>;
->>>>>>> bb176f67
 			syscon = <&syscon>;
 			status = "disabled";
 		};
@@ -244,11 +213,7 @@
 		intcon: interrupt-controller@48000000 {
 			compatible = "faraday,ftintc010";
 			reg = <0x48000000 0x1000>;
-<<<<<<< HEAD
-			resets = <&syscon 14>;
-=======
 			resets = <&syscon GEMINI_RESET_INTCON0>;
->>>>>>> bb176f67
 			interrupt-controller;
 			#interrupt-cells = <2>;
 		};
@@ -265,13 +230,8 @@
 			compatible = "cortina,gemini-gpio", "faraday,ftgpio010";
 			reg = <0x4d000000 0x100>;
 			interrupts = <22 IRQ_TYPE_LEVEL_HIGH>;
-<<<<<<< HEAD
-			resets = <&syscon 20>;
-			clocks = <&syscon 2>;
-=======
 			resets = <&syscon GEMINI_RESET_GPIO0>;
 			clocks = <&syscon GEMINI_CLK_APB>;
->>>>>>> bb176f67
 			gpio-controller;
 			#gpio-cells = <2>;
 			interrupt-controller;
@@ -282,13 +242,8 @@
 			compatible = "cortina,gemini-gpio", "faraday,ftgpio010";
 			reg = <0x4e000000 0x100>;
 			interrupts = <23 IRQ_TYPE_LEVEL_HIGH>;
-<<<<<<< HEAD
-			resets = <&syscon 21>;
-			clocks = <&syscon 2>;
-=======
 			resets = <&syscon GEMINI_RESET_GPIO1>;
 			clocks = <&syscon GEMINI_CLK_APB>;
->>>>>>> bb176f67
 			gpio-controller;
 			#gpio-cells = <2>;
 			interrupt-controller;
@@ -299,13 +254,8 @@
 			compatible = "cortina,gemini-gpio", "faraday,ftgpio010";
 			reg = <0x4f000000 0x100>;
 			interrupts = <24 IRQ_TYPE_LEVEL_HIGH>;
-<<<<<<< HEAD
-			resets = <&syscon 22>;
-			clocks = <&syscon 2>;
-=======
 			resets = <&syscon GEMINI_RESET_GPIO2>;
 			clocks = <&syscon GEMINI_CLK_APB>;
->>>>>>> bb176f67
 			gpio-controller;
 			#gpio-cells = <2>;
 			interrupt-controller;
@@ -319,17 +269,11 @@
 			 * to configure the host bridge.
 			 */
 			reg = <0x50000000 0x100>;
-<<<<<<< HEAD
-			resets = <&syscon 7>;
-			clocks = <&syscon 15>, <&syscon 4>;
-			clock-names = "PCLK", "PCICLK";
-=======
 			resets = <&syscon GEMINI_RESET_PCI>;
 			clocks = <&syscon GEMINI_CLK_GATE_PCI>, <&syscon GEMINI_CLK_PCI>;
 			clock-names = "PCLK", "PCICLK";
 			pinctrl-names = "default";
 			pinctrl-0 = <&pci_default_pins>;
->>>>>>> bb176f67
 			#address-cells = <3>;
 			#size-cells = <2>;
 			#interrupt-cells = <1>;
@@ -369,13 +313,8 @@
 			compatible = "cortina,gemini-pata", "faraday,ftide010";
 			reg = <0x63000000 0x1000>;
 			interrupts = <4 IRQ_TYPE_EDGE_RISING>;
-<<<<<<< HEAD
-			resets = <&syscon 2>;
-			clocks = <&syscon 14>;
-=======
 			resets = <&syscon GEMINI_RESET_IDE>;
 			clocks = <&syscon GEMINI_CLK_GATE_IDE>;
->>>>>>> bb176f67
 			clock-names = "PCLK";
 			sata = <&sata>;
 			status = "disabled";
@@ -385,13 +324,8 @@
 			compatible = "cortina,gemini-pata", "faraday,ftide010";
 			reg = <0x63400000 0x1000>;
 			interrupts = <5 IRQ_TYPE_EDGE_RISING>;
-<<<<<<< HEAD
-			resets = <&syscon 2>;
-			clocks = <&syscon 14>;
-=======
 			resets = <&syscon GEMINI_RESET_IDE>;
 			clocks = <&syscon GEMINI_CLK_GATE_IDE>;
->>>>>>> bb176f67
 			clock-names = "PCLK";
 			sata = <&sata>;
 			status = "disabled";
@@ -403,13 +337,8 @@
 			arm,primecell-periphid = <0x0003b080>;
 			reg = <0x67000000 0x1000>;
 			interrupts = <9 IRQ_TYPE_EDGE_RISING>;
-<<<<<<< HEAD
-			resets = <&syscon 10>;
-			clocks = <&syscon 1>;
-=======
 			resets = <&syscon GEMINI_RESET_DMAC>;
 			clocks = <&syscon GEMINI_CLK_AHB>;
->>>>>>> bb176f67
 			clock-names = "apb_pclk";
 			/* Bus interface AHB1 (AHB0) is totally tilted */
 			lli-bus-interface-ahb2;

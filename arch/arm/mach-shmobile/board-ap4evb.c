/*
 * AP4EVB board support
 *
 * Copyright (C) 2010  Magnus Damm
 * Copyright (C) 2008  Yoshihiro Shimoda
 *
 * This program is free software; you can redistribute it and/or modify
 * it under the terms of the GNU General Public License as published by
 * the Free Software Foundation; version 2 of the License.
 *
 * This program is distributed in the hope that it will be useful,
 * but WITHOUT ANY WARRANTY; without even the implied warranty of
 * MERCHANTABILITY or FITNESS FOR A PARTICULAR PURPOSE.  See the
 * GNU General Public License for more details.
 *
 * You should have received a copy of the GNU General Public License
 * along with this program; if not, write to the Free Software
 * Foundation, Inc., 51 Franklin St, Fifth Floor, Boston, MA  02110-1301  USA
 */
#include <linux/clk.h>
#include <linux/kernel.h>
#include <linux/init.h>
#include <linux/interrupt.h>
#include <linux/irq.h>
#include <linux/platform_device.h>
#include <linux/delay.h>
#include <linux/mfd/tmio.h>
#include <linux/mmc/host.h>
#include <linux/mmc/sh_mobile_sdhi.h>
#include <linux/mtd/mtd.h>
#include <linux/mtd/partitions.h>
#include <linux/mtd/physmap.h>
#include <linux/mmc/sh_mmcif.h>
#include <linux/i2c.h>
#include <linux/i2c/tsc2007.h>
#include <linux/io.h>
#include <linux/smsc911x.h>
#include <linux/sh_intc.h>
#include <linux/sh_clk.h>
#include <linux/gpio.h>
#include <linux/input.h>
#include <linux/leds.h>
#include <linux/input/sh_keysc.h>
#include <linux/usb/r8a66597.h>
#include <linux/pm_clock.h>
#include <linux/dma-mapping.h>

#include <media/sh_mobile_ceu.h>
#include <media/sh_mobile_csi2.h>
#include <media/soc_camera.h>

#include <sound/sh_fsi.h>

#include <video/sh_mobile_hdmi.h>
#include <video/sh_mobile_lcdc.h>
#include <video/sh_mipi_dsi.h>

#include <mach/common.h>
#include <mach/irqs.h>
#include <mach/sh7372.h>

#include <asm/mach-types.h>
#include <asm/mach/arch.h>
#include <asm/mach/map.h>
#include <asm/mach/time.h>
#include <asm/setup.h>

/*
 * Address	Interface		BusWidth	note
 * ------------------------------------------------------------------
 * 0x0000_0000	NOR Flash ROM (MCP)	16bit		SW7 : bit1 = ON
 * 0x0800_0000	user area		-
 * 0x1000_0000	NOR Flash ROM (MCP)	16bit		SW7 : bit1 = OFF
 * 0x1400_0000	Ether (LAN9220)		16bit
 * 0x1600_0000	user area		-		cannot use with NAND
 * 0x1800_0000	user area		-
 * 0x1A00_0000	-
 * 0x4000_0000	LPDDR2-SDRAM (POP)	32bit
 */

/*
 * NOR Flash ROM
 *
 *  SW1  |     SW2    | SW7  | NOR Flash ROM
 *  bit1 | bit1  bit2 | bit1 | Memory allocation
 * ------+------------+------+------------------
 *  OFF  | ON     OFF | ON   |    Area 0
 *  OFF  | ON     OFF | OFF  |    Area 4
 */

/*
 * NAND Flash ROM
 *
 *  SW1  |     SW2    | SW7  | NAND Flash ROM
 *  bit1 | bit1  bit2 | bit2 | Memory allocation
 * ------+------------+------+------------------
 *  OFF  | ON     OFF | ON   |    FCE 0
 *  OFF  | ON     OFF | OFF  |    FCE 1
 */

/*
 * SMSC 9220
 *
 *  SW1		SMSC 9220
 * -----------------------
 *  ON		access disable
 *  OFF		access enable
 */

/*
 * LCD / IRQ / KEYSC / IrDA
 *
 * IRQ = IRQ26 (TS), IRQ27 (VIO), IRQ28 (QHD-TouchScreen)
 * LCD = 2nd LCDC (WVGA)
 *
 * 		|		SW43			|
 * SW3		|	ON		|	OFF	|
 * -------------+-----------------------+---------------+
 * ON		| KEY / IrDA		| LCD		|
 * OFF		| KEY / IrDA / IRQ	| IRQ		|
 *
 *
 * QHD / WVGA display
 *
 * You can choice display type on menuconfig.
 * Then, check above dip-switch.
 */

/*
 * USB
 *
 * J7 : 1-2  MAX3355E VBUS
 *      2-3  DC 5.0V
 *
 * S39: bit2: off
 */

/*
 * FSI/FSMI
 *
 * SW41	:  ON : SH-Mobile AP4 Audio Mode
 *	: OFF : Bluetooth Audio Mode
 */

/*
 * MMC0/SDHI1 (CN7)
 *
 * J22 : select card voltage
 *       1-2 pin : 1.8v
 *       2-3 pin : 3.3v
 *
 *        SW1  |             SW33
 *             | bit1 | bit2 | bit3 | bit4
 * ------------+------+------+------+-------
 * MMC0   OFF  |  OFF |  ON  |  ON  |  X
 * SDHI1  OFF  |  ON  |   X  |  OFF | ON
 *
 * voltage lebel
 * CN7 : 1.8v
 * CN12: 3.3v
 */

/* MTD */
static struct mtd_partition nor_flash_partitions[] = {
	{
		.name		= "loader",
		.offset		= 0x00000000,
		.size		= 512 * 1024,
		.mask_flags	= MTD_WRITEABLE,
	},
	{
		.name		= "bootenv",
		.offset		= MTDPART_OFS_APPEND,
		.size		= 512 * 1024,
		.mask_flags	= MTD_WRITEABLE,
	},
	{
		.name		= "kernel_ro",
		.offset		= MTDPART_OFS_APPEND,
		.size		= 8 * 1024 * 1024,
		.mask_flags	= MTD_WRITEABLE,
	},
	{
		.name		= "kernel",
		.offset		= MTDPART_OFS_APPEND,
		.size		= 8 * 1024 * 1024,
	},
	{
		.name		= "data",
		.offset		= MTDPART_OFS_APPEND,
		.size		= MTDPART_SIZ_FULL,
	},
};

static struct physmap_flash_data nor_flash_data = {
	.width		= 2,
	.parts		= nor_flash_partitions,
	.nr_parts	= ARRAY_SIZE(nor_flash_partitions),
};

static struct resource nor_flash_resources[] = {
	[0]	= {
		.start	= 0x20000000, /* CS0 shadow instead of regular CS0 */
<<<<<<< HEAD
		.end	= 0x28000000 - 1, /* needed by USB MASK ROM boot */		
=======
		.end	= 0x28000000 - 1, /* needed by USB MASK ROM boot */
>>>>>>> 6fe4c6d4
		.flags	= IORESOURCE_MEM,
	}
};

static struct platform_device nor_flash_device = {
	.name		= "physmap-flash",
	.dev		= {
		.platform_data	= &nor_flash_data,
	},
	.num_resources	= ARRAY_SIZE(nor_flash_resources),
	.resource	= nor_flash_resources,
};

/* SMSC 9220 */
static struct resource smc911x_resources[] = {
	{
		.start	= 0x14000000,
		.end	= 0x16000000 - 1,
		.flags	= IORESOURCE_MEM,
	}, {
		.start	= evt2irq(0x02c0) /* IRQ6A */,
		.flags	= IORESOURCE_IRQ | IORESOURCE_IRQ_LOWLEVEL,
	},
};

static struct smsc911x_platform_config smsc911x_info = {
	.flags		= SMSC911X_USE_16BIT | SMSC911X_SAVE_MAC_ADDRESS,
	.irq_polarity   = SMSC911X_IRQ_POLARITY_ACTIVE_LOW,
	.irq_type       = SMSC911X_IRQ_TYPE_PUSH_PULL,
};

static struct platform_device smc911x_device = {
	.name           = "smsc911x",
	.id             = -1,
	.num_resources  = ARRAY_SIZE(smc911x_resources),
	.resource       = smc911x_resources,
	.dev            = {
		.platform_data = &smsc911x_info,
	},
};

/*
 * The card detect pin of the top SD/MMC slot (CN7) is active low and is
 * connected to GPIO A22 of SH7372 (GPIO_PORT41).
 */
static int slot_cn7_get_cd(struct platform_device *pdev)
{
	return !gpio_get_value(GPIO_PORT41);
}
/* MERAM */
static struct sh_mobile_meram_info meram_info = {
	.addr_mode      = SH_MOBILE_MERAM_MODE1,
};

static struct resource meram_resources[] = {
	[0] = {
		.name   = "MERAM",
		.start  = 0xe8000000,
		.end    = 0xe81fffff,
		.flags  = IORESOURCE_MEM,
	},
};

static struct platform_device meram_device = {
	.name           = "sh_mobile_meram",
	.id             = 0,
	.num_resources  = ARRAY_SIZE(meram_resources),
	.resource       = meram_resources,
	.dev            = {
		.platform_data = &meram_info,
	},
};

/* SH_MMCIF */
static struct resource sh_mmcif_resources[] = {
	[0] = {
		.name	= "MMCIF",
		.start	= 0xE6BD0000,
		.end	= 0xE6BD00FF,
		.flags	= IORESOURCE_MEM,
	},
	[1] = {
		/* MMC ERR */
		.start	= evt2irq(0x1ac0),
		.flags	= IORESOURCE_IRQ,
	},
	[2] = {
		/* MMC NOR */
		.start	= evt2irq(0x1ae0),
		.flags	= IORESOURCE_IRQ,
	},
};

static struct sh_mmcif_dma sh_mmcif_dma = {
	.chan_priv_rx	= {
		.slave_id	= SHDMA_SLAVE_MMCIF_RX,
	},
	.chan_priv_tx	= {
		.slave_id	= SHDMA_SLAVE_MMCIF_TX,
	},
};

static struct sh_mmcif_plat_data sh_mmcif_plat = {
	.sup_pclk	= 0,
	.ocr		= MMC_VDD_165_195 | MMC_VDD_32_33 | MMC_VDD_33_34,
	.caps		= MMC_CAP_4_BIT_DATA |
			  MMC_CAP_8_BIT_DATA |
			  MMC_CAP_NEEDS_POLL,
	.get_cd		= slot_cn7_get_cd,
	.dma		= &sh_mmcif_dma,
};

static struct platform_device sh_mmcif_device = {
	.name		= "sh_mmcif",
	.id		= 0,
	.dev		= {
		.dma_mask		= NULL,
		.coherent_dma_mask	= 0xffffffff,
		.platform_data		= &sh_mmcif_plat,
	},
	.num_resources	= ARRAY_SIZE(sh_mmcif_resources),
	.resource	= sh_mmcif_resources,
};

/* SDHI0 */
static struct sh_mobile_sdhi_info sdhi0_info = {
	.dma_slave_tx	= SHDMA_SLAVE_SDHI0_TX,
	.dma_slave_rx	= SHDMA_SLAVE_SDHI0_RX,
	.tmio_caps	= MMC_CAP_SDIO_IRQ,
};

static struct resource sdhi0_resources[] = {
	[0] = {
		.name	= "SDHI0",
		.start  = 0xe6850000,
		.end    = 0xe68500ff,
		.flags  = IORESOURCE_MEM,
	},
	[1] = {
		.start	= evt2irq(0x0e00) /* SDHI0_SDHI0I0 */,
		.flags	= IORESOURCE_IRQ,
	},
	[2] = {
		.start	= evt2irq(0x0e20) /* SDHI0_SDHI0I1 */,
		.flags	= IORESOURCE_IRQ,
	},
	[3] = {
		.start	= evt2irq(0x0e40) /* SDHI0_SDHI0I2 */,
		.flags	= IORESOURCE_IRQ,
	},
};

static struct platform_device sdhi0_device = {
	.name           = "sh_mobile_sdhi",
	.num_resources  = ARRAY_SIZE(sdhi0_resources),
	.resource       = sdhi0_resources,
	.id             = 0,
	.dev	= {
		.platform_data	= &sdhi0_info,
	},
};

/* SDHI1 */
static struct sh_mobile_sdhi_info sdhi1_info = {
	.dma_slave_tx	= SHDMA_SLAVE_SDHI1_TX,
	.dma_slave_rx	= SHDMA_SLAVE_SDHI1_RX,
	.tmio_ocr_mask	= MMC_VDD_165_195,
	.tmio_flags	= TMIO_MMC_WRPROTECT_DISABLE,
	.tmio_caps	= MMC_CAP_NEEDS_POLL | MMC_CAP_SDIO_IRQ,
	.get_cd		= slot_cn7_get_cd,
};

static struct resource sdhi1_resources[] = {
	[0] = {
		.name	= "SDHI1",
		.start  = 0xe6860000,
		.end    = 0xe68600ff,
		.flags  = IORESOURCE_MEM,
	},
	[1] = {
		.start	= evt2irq(0x0e80), /* SDHI1_SDHI1I0 */
		.flags	= IORESOURCE_IRQ,
	},
	[2] = {
		.start	= evt2irq(0x0ea0), /* SDHI1_SDHI1I1 */
		.flags	= IORESOURCE_IRQ,
	},
	[3] = {
		.start	= evt2irq(0x0ec0), /* SDHI1_SDHI1I2 */
		.flags	= IORESOURCE_IRQ,
	},
};

static struct platform_device sdhi1_device = {
	.name           = "sh_mobile_sdhi",
	.num_resources  = ARRAY_SIZE(sdhi1_resources),
	.resource       = sdhi1_resources,
	.id             = 1,
	.dev	= {
		.platform_data	= &sdhi1_info,
	},
};

/* USB1 */
static void usb1_host_port_power(int port, int power)
{
	if (!power) /* only power-on supported for now */
		return;

	/* set VBOUT/PWEN and EXTLP1 in DVSTCTR */
	__raw_writew(__raw_readw(0xE68B0008) | 0x600, 0xE68B0008);
}

static struct r8a66597_platdata usb1_host_data = {
	.on_chip	= 1,
	.port_power	= usb1_host_port_power,
};

static struct resource usb1_host_resources[] = {
	[0] = {
		.name	= "USBHS",
		.start	= 0xE68B0000,
		.end	= 0xE68B00E6 - 1,
		.flags	= IORESOURCE_MEM,
	},
	[1] = {
		.start	= evt2irq(0x1ce0) /* USB1_USB1I0 */,
		.flags	= IORESOURCE_IRQ,
	},
};

static struct platform_device usb1_host_device = {
	.name	= "r8a66597_hcd",
	.id	= 1,
	.dev = {
		.dma_mask		= NULL,         /*  not use dma */
		.coherent_dma_mask	= 0xffffffff,
		.platform_data		= &usb1_host_data,
	},
	.num_resources	= ARRAY_SIZE(usb1_host_resources),
	.resource	= usb1_host_resources,
};

static const struct fb_videomode ap4evb_lcdc_modes[] = {
	{
#ifdef CONFIG_AP4EVB_QHD
		.name		= "R63302(QHD)",
		.xres		= 544,
		.yres		= 961,
		.left_margin	= 72,
		.right_margin	= 600,
		.hsync_len	= 16,
		.upper_margin	= 8,
		.lower_margin	= 8,
		.vsync_len	= 2,
		.sync		= FB_SYNC_VERT_HIGH_ACT | FB_SYNC_HOR_HIGH_ACT,
#else
		.name		= "WVGA Panel",
		.xres		= 800,
		.yres		= 480,
		.left_margin	= 220,
		.right_margin	= 110,
		.hsync_len	= 70,
		.upper_margin	= 20,
		.lower_margin	= 5,
		.vsync_len	= 5,
		.sync		= 0,
#endif
	},
};
static struct sh_mobile_meram_cfg lcd_meram_cfg = {
	.icb[0] = {
		.marker_icb     = 28,
		.cache_icb      = 24,
		.meram_offset   = 0x0,
		.meram_size     = 0x40,
	},
	.icb[1] = {
		.marker_icb     = 29,
		.cache_icb      = 25,
		.meram_offset   = 0x40,
		.meram_size     = 0x40,
	},
};

static struct sh_mobile_lcdc_info lcdc_info = {
	.meram_dev = &meram_info,
	.ch[0] = {
		.chan = LCDC_CHAN_MAINLCD,
		.bpp = 16,
		.lcd_cfg = ap4evb_lcdc_modes,
		.num_cfg = ARRAY_SIZE(ap4evb_lcdc_modes),
		.meram_cfg = &lcd_meram_cfg,
	}
};

static struct resource lcdc_resources[] = {
	[0] = {
		.name	= "LCDC",
		.start	= 0xfe940000, /* P4-only space */
		.end	= 0xfe943fff,
		.flags	= IORESOURCE_MEM,
	},
	[1] = {
		.start	= intcs_evt2irq(0x580),
		.flags	= IORESOURCE_IRQ,
	},
};

static struct platform_device lcdc_device = {
	.name		= "sh_mobile_lcdc_fb",
	.num_resources	= ARRAY_SIZE(lcdc_resources),
	.resource	= lcdc_resources,
	.dev	= {
		.platform_data	= &lcdc_info,
		.coherent_dma_mask = ~0,
	},
};

/*
 * QHD display
 */
#ifdef CONFIG_AP4EVB_QHD

/* KEYSC (Needs SW43 set to ON) */
static struct sh_keysc_info keysc_info = {
	.mode		= SH_KEYSC_MODE_1,
	.scan_timing	= 3,
	.delay		= 2500,
	.keycodes = {
		KEY_0, KEY_1, KEY_2, KEY_3, KEY_4,
		KEY_5, KEY_6, KEY_7, KEY_8, KEY_9,
		KEY_A, KEY_B, KEY_C, KEY_D, KEY_E,
		KEY_F, KEY_G, KEY_H, KEY_I, KEY_J,
		KEY_K, KEY_L, KEY_M, KEY_N, KEY_O,
	},
};

static struct resource keysc_resources[] = {
	[0] = {
		.name	= "KEYSC",
		.start  = 0xe61b0000,
		.end    = 0xe61b0063,
		.flags  = IORESOURCE_MEM,
	},
	[1] = {
		.start  = evt2irq(0x0be0), /* KEYSC_KEY */
		.flags  = IORESOURCE_IRQ,
	},
};

static struct platform_device keysc_device = {
	.name           = "sh_keysc",
	.id             = 0, /* "keysc0" clock */
	.num_resources  = ARRAY_SIZE(keysc_resources),
	.resource       = keysc_resources,
	.dev	= {
		.platform_data	= &keysc_info,
	},
};

/* MIPI-DSI */
static struct resource mipidsi0_resources[] = {
	[0] = {
		.start  = 0xffc60000,
		.end    = 0xffc63073,
		.flags  = IORESOURCE_MEM,
	},
	[1] = {
		.start  = 0xffc68000,
		.end    = 0xffc680ef,
		.flags  = IORESOURCE_MEM,
	},
};

static struct sh_mipi_dsi_info mipidsi0_info = {
	.data_format	= MIPI_RGB888,
	.lcd_chan	= &lcdc_info.ch[0],
	.vsynw_offset	= 17,
};

static struct platform_device mipidsi0_device = {
	.name           = "sh-mipi-dsi",
	.num_resources  = ARRAY_SIZE(mipidsi0_resources),
	.resource       = mipidsi0_resources,
	.id             = 0,
	.dev	= {
		.platform_data	= &mipidsi0_info,
	},
};

static struct platform_device *qhd_devices[] __initdata = {
	&mipidsi0_device,
	&keysc_device,
};
#endif /* CONFIG_AP4EVB_QHD */

/* FSI */
#define IRQ_FSI		evt2irq(0x1840)
static int __fsi_set_rate(struct clk *clk, long rate, int enable)
{
	int ret = 0;

	if (rate <= 0)
		return ret;

	if (enable) {
		ret = clk_set_rate(clk, rate);
		if (0 == ret)
			ret = clk_enable(clk);
	} else {
		clk_disable(clk);
	}

	return ret;
}

static int __fsi_set_round_rate(struct clk *clk, long rate, int enable)
{
	return __fsi_set_rate(clk, clk_round_rate(clk, rate), enable);
}

static int fsi_ak4642_set_rate(struct device *dev, int rate, int enable)
{
	struct clk *fsia_ick;
	struct clk *fsiack;
	int ret = -EIO;

	fsia_ick = clk_get(dev, "icka");
	if (IS_ERR(fsia_ick))
		return PTR_ERR(fsia_ick);

	/*
	 * FSIACK is connected to AK4642,
	 * and use external clock pin from it.
	 * it is parent of fsia_ick now.
	 */
	fsiack = clk_get_parent(fsia_ick);
	if (!fsiack)
		goto fsia_ick_out;

	/*
	 * we get 1/1 divided clock by setting same rate to fsiack and fsia_ick
	 *
	 ** FIXME **
	 * Because the freq_table of external clk (fsiack) are all 0,
	 * the return value of clk_round_rate became 0.
	 * So, it use __fsi_set_rate here.
	 */
	ret = __fsi_set_rate(fsiack, rate, enable);
	if (ret < 0)
		goto fsiack_out;

	ret = __fsi_set_round_rate(fsia_ick, rate, enable);
	if ((ret < 0) && enable)
		__fsi_set_round_rate(fsiack, rate, 0); /* disable FSI ACK */

fsiack_out:
	clk_put(fsiack);

fsia_ick_out:
	clk_put(fsia_ick);

	return 0;
}

static int fsi_hdmi_set_rate(struct device *dev, int rate, int enable)
{
	struct clk *fsib_clk;
	struct clk *fdiv_clk = &sh7372_fsidivb_clk;
	long fsib_rate = 0;
	long fdiv_rate = 0;
	int ackmd_bpfmd;
	int ret;

	switch (rate) {
	case 44100:
		fsib_rate	= rate * 256;
		ackmd_bpfmd	= SH_FSI_ACKMD_256 | SH_FSI_BPFMD_64;
		break;
	case 48000:
		fsib_rate	= 85428000; /* around 48kHz x 256 x 7 */
		fdiv_rate	= rate * 256;
		ackmd_bpfmd	= SH_FSI_ACKMD_256 | SH_FSI_BPFMD_64;
		break;
	default:
		pr_err("unsupported rate in FSI2 port B\n");
		return -EINVAL;
	}

	/* FSI B setting */
	fsib_clk = clk_get(dev, "ickb");
	if (IS_ERR(fsib_clk))
		return -EIO;

	ret = __fsi_set_round_rate(fsib_clk, fsib_rate, enable);
	if (ret < 0)
		goto fsi_set_rate_end;

	/* FSI DIV setting */
	ret = __fsi_set_round_rate(fdiv_clk, fdiv_rate, enable);
	if (ret < 0) {
		/* disable FSI B */
		if (enable)
			__fsi_set_round_rate(fsib_clk, fsib_rate, 0);
		goto fsi_set_rate_end;
	}

	ret = ackmd_bpfmd;

fsi_set_rate_end:
	clk_put(fsib_clk);
	return ret;
}

static int fsi_set_rate(struct device *dev, int is_porta, int rate, int enable)
{
	int ret;

	if (is_porta)
		ret = fsi_ak4642_set_rate(dev, rate, enable);
	else
		ret = fsi_hdmi_set_rate(dev, rate, enable);

	return ret;
}

static struct sh_fsi_platform_info fsi_info = {
	.porta_flags = SH_FSI_BRS_INV,

	.portb_flags = SH_FSI_BRS_INV |
		       SH_FSI_BRM_INV |
		       SH_FSI_LRS_INV |
		       SH_FSI_FMT_SPDIF,
	.set_rate = fsi_set_rate,
};

static struct resource fsi_resources[] = {
	[0] = {
		.name	= "FSI",
		.start	= 0xFE3C0000,
		.end	= 0xFE3C0400 - 1,
		.flags	= IORESOURCE_MEM,
	},
	[1] = {
		.start  = IRQ_FSI,
		.flags  = IORESOURCE_IRQ,
	},
};

static struct platform_device fsi_device = {
	.name		= "sh_fsi2",
	.id		= -1,
	.num_resources	= ARRAY_SIZE(fsi_resources),
	.resource	= fsi_resources,
	.dev	= {
		.platform_data	= &fsi_info,
	},
};

static struct platform_device fsi_ak4643_device = {
	.name		= "sh_fsi2_a_ak4643",
};
static struct sh_mobile_meram_cfg hdmi_meram_cfg = {
	.icb[0] = {
		.marker_icb     = 30,
		.cache_icb      = 26,
		.meram_offset   = 0x80,
		.meram_size     = 0x100,
	},
	.icb[1] = {
		.marker_icb     = 31,
		.cache_icb      = 27,
		.meram_offset   = 0x180,
		.meram_size     = 0x100,
	},
};

static struct sh_mobile_lcdc_info sh_mobile_lcdc1_info = {
	.clock_source = LCDC_CLK_EXTERNAL,
	.meram_dev = &meram_info,
	.ch[0] = {
		.chan = LCDC_CHAN_MAINLCD,
		.bpp = 16,
		.interface_type = RGB24,
		.clock_divider = 1,
		.flags = LCDC_FLAGS_DWPOL,
		.meram_cfg = &hdmi_meram_cfg,
	}
};

static struct resource lcdc1_resources[] = {
	[0] = {
		.name	= "LCDC1",
		.start	= 0xfe944000,
		.end	= 0xfe947fff,
		.flags	= IORESOURCE_MEM,
	},
	[1] = {
		.start	= intcs_evt2irq(0x1780),
		.flags	= IORESOURCE_IRQ,
	},
};

static struct platform_device lcdc1_device = {
	.name		= "sh_mobile_lcdc_fb",
	.num_resources	= ARRAY_SIZE(lcdc1_resources),
	.resource	= lcdc1_resources,
	.id             = 1,
	.dev	= {
		.platform_data	= &sh_mobile_lcdc1_info,
		.coherent_dma_mask = ~0,
	},
};

static long ap4evb_clk_optimize(unsigned long target, unsigned long *best_freq,
				unsigned long *parent_freq);


static struct sh_mobile_hdmi_info hdmi_info = {
	.lcd_chan = &sh_mobile_lcdc1_info.ch[0],
	.lcd_dev = &lcdc1_device.dev,
	.flags = HDMI_SND_SRC_SPDIF,
	.clk_optimize_parent = ap4evb_clk_optimize,
};

static struct resource hdmi_resources[] = {
	[0] = {
		.name	= "HDMI",
		.start	= 0xe6be0000,
		.end	= 0xe6be00ff,
		.flags	= IORESOURCE_MEM,
	},
	[1] = {
		/* There's also an HDMI interrupt on INTCS @ 0x18e0 */
		.start	= evt2irq(0x17e0),
		.flags	= IORESOURCE_IRQ,
	},
};

static struct platform_device hdmi_device = {
	.name		= "sh-mobile-hdmi",
	.num_resources	= ARRAY_SIZE(hdmi_resources),
	.resource	= hdmi_resources,
	.id             = -1,
	.dev	= {
		.platform_data	= &hdmi_info,
	},
};

static struct platform_device fsi_hdmi_device = {
	.name		= "sh_fsi2_b_hdmi",
};

static long ap4evb_clk_optimize(unsigned long target, unsigned long *best_freq,
				unsigned long *parent_freq)
{
	struct clk *hdmi_ick = clk_get(&hdmi_device.dev, "ick");
	long error;

	if (IS_ERR(hdmi_ick)) {
		int ret = PTR_ERR(hdmi_ick);
		pr_err("Cannot get HDMI ICK: %d\n", ret);
		return ret;
	}

	error = clk_round_parent(hdmi_ick, target, best_freq, parent_freq, 1, 64);

	clk_put(hdmi_ick);

	return error;
}

static struct gpio_led ap4evb_leds[] = {
	{
		.name			= "led4",
		.gpio			= GPIO_PORT185,
		.default_state	= LEDS_GPIO_DEFSTATE_ON,
	},
	{
		.name			= "led2",
		.gpio			= GPIO_PORT186,
		.default_state	= LEDS_GPIO_DEFSTATE_ON,
	},
	{
		.name			= "led3",
		.gpio			= GPIO_PORT187,
		.default_state	= LEDS_GPIO_DEFSTATE_ON,
	},
	{
		.name			= "led1",
		.gpio			= GPIO_PORT188,
		.default_state	= LEDS_GPIO_DEFSTATE_ON,
	}
};

static struct gpio_led_platform_data ap4evb_leds_pdata = {
	.num_leds = ARRAY_SIZE(ap4evb_leds),
	.leds = ap4evb_leds,
};

static struct platform_device leds_device = {
	.name = "leds-gpio",
	.id = 0,
	.dev = {
		.platform_data  = &ap4evb_leds_pdata,
	},
};

static struct i2c_board_info imx074_info = {
	I2C_BOARD_INFO("imx074", 0x1a),
};

static struct soc_camera_link imx074_link = {
	.bus_id		= 0,
	.board_info	= &imx074_info,
	.i2c_adapter_id	= 0,
	.module_name	= "imx074",
};

static struct platform_device ap4evb_camera = {
	.name   = "soc-camera-pdrv",
	.id     = 0,
	.dev    = {
		.platform_data = &imx074_link,
	},
};

static struct sh_csi2_client_config csi2_clients[] = {
	{
		.phy		= SH_CSI2_PHY_MAIN,
		.lanes		= 0,		/* default: 2 lanes */
		.channel	= 0,
		.pdev		= &ap4evb_camera,
	},
};

static struct sh_csi2_pdata csi2_info = {
	.type		= SH_CSI2C,
	.clients	= csi2_clients,
	.num_clients	= ARRAY_SIZE(csi2_clients),
	.flags		= SH_CSI2_ECC | SH_CSI2_CRC,
};

static struct resource csi2_resources[] = {
	[0] = {
		.name	= "CSI2",
		.start	= 0xffc90000,
		.end	= 0xffc90fff,
		.flags	= IORESOURCE_MEM,
	},
	[1] = {
		.start	= intcs_evt2irq(0x17a0),
		.flags  = IORESOURCE_IRQ,
	},
};

static struct sh_mobile_ceu_companion csi2 = {
	.id		= 0,
	.num_resources	= ARRAY_SIZE(csi2_resources),
	.resource	= csi2_resources,
	.platform_data	= &csi2_info,
};

static struct sh_mobile_ceu_info sh_mobile_ceu_info = {
	.flags = SH_CEU_FLAG_USE_8BIT_BUS,
	.csi2 = &csi2,
};

static struct resource ceu_resources[] = {
	[0] = {
		.name	= "CEU",
		.start	= 0xfe910000,
		.end	= 0xfe91009f,
		.flags	= IORESOURCE_MEM,
	},
	[1] = {
		.start	= intcs_evt2irq(0x880),
		.flags  = IORESOURCE_IRQ,
	},
	[2] = {
		/* place holder for contiguous memory */
	},
};

static struct platform_device ceu_device = {
	.name		= "sh_mobile_ceu",
	.id             = 0, /* "ceu0" clock */
	.num_resources	= ARRAY_SIZE(ceu_resources),
	.resource	= ceu_resources,
	.dev	= {
		.platform_data		= &sh_mobile_ceu_info,
		.coherent_dma_mask	= 0xffffffff,
	},
};

static struct platform_device *ap4evb_devices[] __initdata = {
	&leds_device,
	&nor_flash_device,
	&smc911x_device,
	&sdhi0_device,
	&sdhi1_device,
	&usb1_host_device,
	&fsi_device,
	&fsi_ak4643_device,
	&fsi_hdmi_device,
	&sh_mmcif_device,
	&lcdc1_device,
	&lcdc_device,
	&hdmi_device,
	&ceu_device,
	&ap4evb_camera,
	&meram_device,
};

static void __init hdmi_init_pm_clock(void)
{
	struct clk *hdmi_ick = clk_get(&hdmi_device.dev, "ick");
	int ret;
	long rate;

	if (IS_ERR(hdmi_ick)) {
		ret = PTR_ERR(hdmi_ick);
		pr_err("Cannot get HDMI ICK: %d\n", ret);
		goto out;
	}

	ret = clk_set_parent(&sh7372_pllc2_clk, &sh7372_dv_clki_div2_clk);
	if (ret < 0) {
		pr_err("Cannot set PLLC2 parent: %d, %d users\n", ret, sh7372_pllc2_clk.usecount);
		goto out;
	}

	pr_debug("PLLC2 initial frequency %lu\n", clk_get_rate(&sh7372_pllc2_clk));

	rate = clk_round_rate(&sh7372_pllc2_clk, 594000000);
	if (rate < 0) {
		pr_err("Cannot get suitable rate: %ld\n", rate);
		ret = rate;
		goto out;
	}

	ret = clk_set_rate(&sh7372_pllc2_clk, rate);
	if (ret < 0) {
		pr_err("Cannot set rate %ld: %d\n", rate, ret);
		goto out;
	}

	pr_debug("PLLC2 set frequency %lu\n", rate);

	ret = clk_set_parent(hdmi_ick, &sh7372_pllc2_clk);
	if (ret < 0)
		pr_err("Cannot set HDMI parent: %d\n", ret);

out:
	if (!IS_ERR(hdmi_ick))
		clk_put(hdmi_ick);
}

static void __init fsi_init_pm_clock(void)
{
	struct clk *fsia_ick;
	int ret;

	fsia_ick = clk_get(&fsi_device.dev, "icka");
	if (IS_ERR(fsia_ick)) {
		ret = PTR_ERR(fsia_ick);
		pr_err("Cannot get FSI ICK: %d\n", ret);
		return;
	}

	ret = clk_set_parent(fsia_ick, &sh7372_fsiack_clk);
	if (ret < 0)
		pr_err("Cannot set FSI-A parent: %d\n", ret);

	clk_put(fsia_ick);
}

/*
 * FIXME !!
 *
 * gpio_no_direction
 * are quick_hack.
 *
 * current gpio frame work doesn't have
 * the method to control only pull up/down/free.
 * this function should be replaced by correct gpio function
 */
static void __init gpio_no_direction(u32 addr)
{
	__raw_writeb(0x00, addr);
}

/* TouchScreen */
#ifdef CONFIG_AP4EVB_QHD
# define GPIO_TSC_IRQ	GPIO_FN_IRQ28_123
# define GPIO_TSC_PORT	GPIO_PORT123
#else /* WVGA */
# define GPIO_TSC_IRQ	GPIO_FN_IRQ7_40
# define GPIO_TSC_PORT	GPIO_PORT40
#endif

#define IRQ28	evt2irq(0x3380) /* IRQ28A */
#define IRQ7	evt2irq(0x02e0) /* IRQ7A */
static int ts_get_pendown_state(void)
{
	int val;

	gpio_free(GPIO_TSC_IRQ);

	gpio_request(GPIO_TSC_PORT, NULL);

	gpio_direction_input(GPIO_TSC_PORT);

	val = gpio_get_value(GPIO_TSC_PORT);

	gpio_request(GPIO_TSC_IRQ, NULL);

	return !val;
}

static int ts_init(void)
{
	gpio_request(GPIO_TSC_IRQ, NULL);

	return 0;
}

static struct tsc2007_platform_data tsc2007_info = {
	.model			= 2007,
	.x_plate_ohms		= 180,
	.get_pendown_state	= ts_get_pendown_state,
	.init_platform_hw	= ts_init,
};

static struct i2c_board_info tsc_device = {
	I2C_BOARD_INFO("tsc2007", 0x48),
	.type		= "tsc2007",
	.platform_data	= &tsc2007_info,
	/*.irq is selected on ap4evb_init */
};

/* I2C */
static struct i2c_board_info i2c0_devices[] = {
	{
		I2C_BOARD_INFO("ak4643", 0x13),
	},
};

static struct i2c_board_info i2c1_devices[] = {
	{
		I2C_BOARD_INFO("r2025sd", 0x32),
	},
};

static struct map_desc ap4evb_io_desc[] __initdata = {
	/* create a 1:1 entity map for 0xe6xxxxxx
	 * used by CPGA, INTC and PFC.
	 */
	{
		.virtual	= 0xe6000000,
		.pfn		= __phys_to_pfn(0xe6000000),
		.length		= 256 << 20,
		.type		= MT_DEVICE_NONSHARED
	},
};

static void __init ap4evb_map_io(void)
{
	iotable_init(ap4evb_io_desc, ARRAY_SIZE(ap4evb_io_desc));
	/* DMA memory at 0xf6000000 - 0xffdfffff */
	init_consistent_dma_size(158 << 20);

	/* setup early devices and console here as well */
	sh7372_add_early_devices();
	shmobile_setup_console();
}

#define GPIO_PORT9CR	0xE6051009
#define GPIO_PORT10CR	0xE605100A
#define USCCR1		0xE6058144
static void __init ap4evb_init(void)
{
	u32 srcr4;
	struct clk *clk;

	sh7372_pinmux_init();

	/* enable SCIFA0 */
	gpio_request(GPIO_FN_SCIFA0_TXD, NULL);
	gpio_request(GPIO_FN_SCIFA0_RXD, NULL);

	/* enable SMSC911X */
	gpio_request(GPIO_FN_CS5A,	NULL);
	gpio_request(GPIO_FN_IRQ6_39,	NULL);

	/* enable Debug switch (S6) */
	gpio_request(GPIO_PORT32, NULL);
	gpio_request(GPIO_PORT33, NULL);
	gpio_request(GPIO_PORT34, NULL);
	gpio_request(GPIO_PORT35, NULL);
	gpio_direction_input(GPIO_PORT32);
	gpio_direction_input(GPIO_PORT33);
	gpio_direction_input(GPIO_PORT34);
	gpio_direction_input(GPIO_PORT35);
	gpio_export(GPIO_PORT32, 0);
	gpio_export(GPIO_PORT33, 0);
	gpio_export(GPIO_PORT34, 0);
	gpio_export(GPIO_PORT35, 0);

	/* SDHI0 */
	gpio_request(GPIO_FN_SDHICD0, NULL);
	gpio_request(GPIO_FN_SDHIWP0, NULL);
	gpio_request(GPIO_FN_SDHICMD0, NULL);
	gpio_request(GPIO_FN_SDHICLK0, NULL);
	gpio_request(GPIO_FN_SDHID0_3, NULL);
	gpio_request(GPIO_FN_SDHID0_2, NULL);
	gpio_request(GPIO_FN_SDHID0_1, NULL);
	gpio_request(GPIO_FN_SDHID0_0, NULL);

	/* SDHI1 */
	gpio_request(GPIO_FN_SDHICMD1, NULL);
	gpio_request(GPIO_FN_SDHICLK1, NULL);
	gpio_request(GPIO_FN_SDHID1_3, NULL);
	gpio_request(GPIO_FN_SDHID1_2, NULL);
	gpio_request(GPIO_FN_SDHID1_1, NULL);
	gpio_request(GPIO_FN_SDHID1_0, NULL);

	/* MMCIF */
	gpio_request(GPIO_FN_MMCD0_0, NULL);
	gpio_request(GPIO_FN_MMCD0_1, NULL);
	gpio_request(GPIO_FN_MMCD0_2, NULL);
	gpio_request(GPIO_FN_MMCD0_3, NULL);
	gpio_request(GPIO_FN_MMCD0_4, NULL);
	gpio_request(GPIO_FN_MMCD0_5, NULL);
	gpio_request(GPIO_FN_MMCD0_6, NULL);
	gpio_request(GPIO_FN_MMCD0_7, NULL);
	gpio_request(GPIO_FN_MMCCMD0, NULL);
	gpio_request(GPIO_FN_MMCCLK0, NULL);

	/* USB enable */
	gpio_request(GPIO_FN_VBUS0_1,    NULL);
	gpio_request(GPIO_FN_IDIN_1_18,  NULL);
	gpio_request(GPIO_FN_PWEN_1_115, NULL);
	gpio_request(GPIO_FN_OVCN_1_114, NULL);
	gpio_request(GPIO_FN_EXTLP_1,    NULL);
	gpio_request(GPIO_FN_OVCN2_1,    NULL);

	/* setup USB phy */
	__raw_writew(0x8a0a, 0xE6058130);	/* USBCR4 */

	/* enable FSI2 port A (ak4643) */
	gpio_request(GPIO_FN_FSIAIBT,	NULL);
	gpio_request(GPIO_FN_FSIAILR,	NULL);
	gpio_request(GPIO_FN_FSIAISLD,	NULL);
	gpio_request(GPIO_FN_FSIAOSLD,	NULL);
	gpio_request(GPIO_PORT161,	NULL);
	gpio_direction_output(GPIO_PORT161, 0); /* slave */

	gpio_request(GPIO_PORT9, NULL);
	gpio_request(GPIO_PORT10, NULL);
	gpio_no_direction(GPIO_PORT9CR);  /* FSIAOBT needs no direction */
	gpio_no_direction(GPIO_PORT10CR); /* FSIAOLR needs no direction */

	/* card detect pin for MMC slot (CN7) */
	gpio_request(GPIO_PORT41, NULL);
	gpio_direction_input(GPIO_PORT41);

	/* setup FSI2 port B (HDMI) */
	gpio_request(GPIO_FN_FSIBCK, NULL);
	__raw_writew(__raw_readw(USCCR1) & ~(1 << 6), USCCR1); /* use SPDIF */

	/* set SPU2 clock to 119.6 MHz */
	clk = clk_get(NULL, "spu_clk");
	if (!IS_ERR(clk)) {
		clk_set_rate(clk, clk_round_rate(clk, 119600000));
		clk_put(clk);
	}

	/*
	 * set irq priority, to avoid sound chopping
	 * when NFS rootfs is used
	 *  FSI(3) > SMSC911X(2)
	 */
	intc_set_priority(IRQ_FSI, 3);

	i2c_register_board_info(0, i2c0_devices,
				ARRAY_SIZE(i2c0_devices));

	i2c_register_board_info(1, i2c1_devices,
				ARRAY_SIZE(i2c1_devices));

#ifdef CONFIG_AP4EVB_QHD

	/*
	 * For QHD Panel (MIPI-DSI, CONFIG_AP4EVB_QHD=y) and
	 * IRQ28 for Touch Panel, set dip switches S3, S43 as OFF, ON.
	 */

	/* enable KEYSC */
	gpio_request(GPIO_FN_KEYOUT0, NULL);
	gpio_request(GPIO_FN_KEYOUT1, NULL);
	gpio_request(GPIO_FN_KEYOUT2, NULL);
	gpio_request(GPIO_FN_KEYOUT3, NULL);
	gpio_request(GPIO_FN_KEYOUT4, NULL);
	gpio_request(GPIO_FN_KEYIN0_136, NULL);
	gpio_request(GPIO_FN_KEYIN1_135, NULL);
	gpio_request(GPIO_FN_KEYIN2_134, NULL);
	gpio_request(GPIO_FN_KEYIN3_133, NULL);
	gpio_request(GPIO_FN_KEYIN4,     NULL);

	/* enable TouchScreen */
	irq_set_irq_type(IRQ28, IRQ_TYPE_LEVEL_LOW);

	tsc_device.irq = IRQ28;
	i2c_register_board_info(1, &tsc_device, 1);

	/* LCDC0 */
	lcdc_info.clock_source			= LCDC_CLK_PERIPHERAL;
	lcdc_info.ch[0].interface_type		= RGB24;
	lcdc_info.ch[0].clock_divider		= 1;
	lcdc_info.ch[0].flags			= LCDC_FLAGS_DWPOL;
	lcdc_info.ch[0].lcd_size_cfg.width	= 44;
	lcdc_info.ch[0].lcd_size_cfg.height	= 79;

	platform_add_devices(qhd_devices, ARRAY_SIZE(qhd_devices));

#else
	/*
	 * For WVGA Panel (18-bit RGB, CONFIG_AP4EVB_WVGA=y) and
	 * IRQ7 for Touch Panel, set dip switches S3, S43 to ON, OFF.
	 */

	gpio_request(GPIO_FN_LCDD17,   NULL);
	gpio_request(GPIO_FN_LCDD16,   NULL);
	gpio_request(GPIO_FN_LCDD15,   NULL);
	gpio_request(GPIO_FN_LCDD14,   NULL);
	gpio_request(GPIO_FN_LCDD13,   NULL);
	gpio_request(GPIO_FN_LCDD12,   NULL);
	gpio_request(GPIO_FN_LCDD11,   NULL);
	gpio_request(GPIO_FN_LCDD10,   NULL);
	gpio_request(GPIO_FN_LCDD9,    NULL);
	gpio_request(GPIO_FN_LCDD8,    NULL);
	gpio_request(GPIO_FN_LCDD7,    NULL);
	gpio_request(GPIO_FN_LCDD6,    NULL);
	gpio_request(GPIO_FN_LCDD5,    NULL);
	gpio_request(GPIO_FN_LCDD4,    NULL);
	gpio_request(GPIO_FN_LCDD3,    NULL);
	gpio_request(GPIO_FN_LCDD2,    NULL);
	gpio_request(GPIO_FN_LCDD1,    NULL);
	gpio_request(GPIO_FN_LCDD0,    NULL);
	gpio_request(GPIO_FN_LCDDISP,  NULL);
	gpio_request(GPIO_FN_LCDDCK,   NULL);

	gpio_request(GPIO_PORT189, NULL); /* backlight */
	gpio_direction_output(GPIO_PORT189, 1);

	gpio_request(GPIO_PORT151, NULL); /* LCDDON */
	gpio_direction_output(GPIO_PORT151, 1);

	lcdc_info.clock_source			= LCDC_CLK_BUS;
	lcdc_info.ch[0].interface_type		= RGB18;
	lcdc_info.ch[0].clock_divider		= 3;
	lcdc_info.ch[0].flags			= 0;
	lcdc_info.ch[0].lcd_size_cfg.width	= 152;
	lcdc_info.ch[0].lcd_size_cfg.height	= 91;

	/* enable TouchScreen */
	irq_set_irq_type(IRQ7, IRQ_TYPE_LEVEL_LOW);

	tsc_device.irq = IRQ7;
	i2c_register_board_info(0, &tsc_device, 1);
#endif /* CONFIG_AP4EVB_QHD */

	/* CEU */

	/*
	 * TODO: reserve memory for V4L2 DMA buffers, when a suitable API
	 * becomes available
	 */

	/* MIPI-CSI stuff */
	gpio_request(GPIO_FN_VIO_CKO, NULL);

	clk = clk_get(NULL, "vck1_clk");
	if (!IS_ERR(clk)) {
		clk_set_rate(clk, clk_round_rate(clk, 13000000));
		clk_enable(clk);
		clk_put(clk);
	}

	sh7372_add_standard_devices();

	/* HDMI */
	gpio_request(GPIO_FN_HDMI_HPD, NULL);
	gpio_request(GPIO_FN_HDMI_CEC, NULL);

	/* Reset HDMI, must be held at least one EXTALR (32768Hz) period */
#define SRCR4 0xe61580bc
	srcr4 = __raw_readl(SRCR4);
	__raw_writel(srcr4 | (1 << 13), SRCR4);
	udelay(50);
	__raw_writel(srcr4 & ~(1 << 13), SRCR4);

	platform_add_devices(ap4evb_devices, ARRAY_SIZE(ap4evb_devices));

	sh7372_add_device_to_domain(&sh7372_a4lc, &lcdc1_device);
	sh7372_add_device_to_domain(&sh7372_a4lc, &lcdc_device);
	sh7372_add_device_to_domain(&sh7372_a4mp, &fsi_device);

	sh7372_add_device_to_domain(&sh7372_a3sp, &sh_mmcif_device);
	sh7372_add_device_to_domain(&sh7372_a3sp, &sdhi0_device);
	sh7372_add_device_to_domain(&sh7372_a3sp, &sdhi1_device);
	sh7372_add_device_to_domain(&sh7372_a4r, &ceu_device);

	hdmi_init_pm_clock();
	fsi_init_pm_clock();
	sh7372_pm_init();
	pm_clk_add(&fsi_device.dev, "spu2");
	pm_clk_add(&lcdc1_device.dev, "hdmi");
}

static void __init ap4evb_timer_init(void)
{
	sh7372_clock_init();
	shmobile_timer.init();

	/* External clock source */
	clk_set_rate(&sh7372_dv_clki_clk, 27000000);
}

static struct sys_timer ap4evb_timer = {
	.init		= ap4evb_timer_init,
};

MACHINE_START(AP4EVB, "ap4evb")
	.map_io		= ap4evb_map_io,
	.init_irq	= sh7372_init_irq,
	.handle_irq	= shmobile_handle_irq_intc,
	.init_machine	= ap4evb_init,
	.timer		= &ap4evb_timer,
MACHINE_END<|MERGE_RESOLUTION|>--- conflicted
+++ resolved
@@ -201,11 +201,7 @@
 static struct resource nor_flash_resources[] = {
 	[0]	= {
 		.start	= 0x20000000, /* CS0 shadow instead of regular CS0 */
-<<<<<<< HEAD
-		.end	= 0x28000000 - 1, /* needed by USB MASK ROM boot */		
-=======
 		.end	= 0x28000000 - 1, /* needed by USB MASK ROM boot */
->>>>>>> 6fe4c6d4
 		.flags	= IORESOURCE_MEM,
 	}
 };

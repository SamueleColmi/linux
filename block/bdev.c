// SPDX-License-Identifier: GPL-2.0-only
/*
 *  Copyright (C) 1991, 1992  Linus Torvalds
 *  Copyright (C) 2001  Andrea Arcangeli <andrea@suse.de> SuSE
 *  Copyright (C) 2016 - 2020 Christoph Hellwig
 */

#include <linux/init.h>
#include <linux/mm.h>
#include <linux/slab.h>
#include <linux/kmod.h>
#include <linux/major.h>
#include <linux/device_cgroup.h>
#include <linux/blkdev.h>
#include <linux/blk-integrity.h>
#include <linux/backing-dev.h>
#include <linux/module.h>
#include <linux/blkpg.h>
#include <linux/magic.h>
#include <linux/buffer_head.h>
#include <linux/swap.h>
#include <linux/writeback.h>
#include <linux/mount.h>
#include <linux/pseudo_fs.h>
#include <linux/uio.h>
#include <linux/namei.h>
#include <linux/part_stat.h>
#include <linux/uaccess.h>
#include "../fs/internal.h"
#include "blk.h"

struct bdev_inode {
	struct block_device bdev;
	struct inode vfs_inode;
};

static inline struct bdev_inode *BDEV_I(struct inode *inode)
{
	return container_of(inode, struct bdev_inode, vfs_inode);
}

struct block_device *I_BDEV(struct inode *inode)
{
	return &BDEV_I(inode)->bdev;
}
EXPORT_SYMBOL(I_BDEV);

static void bdev_write_inode(struct block_device *bdev)
{
	struct inode *inode = bdev->bd_inode;
	int ret;

	spin_lock(&inode->i_lock);
	while (inode->i_state & I_DIRTY) {
		spin_unlock(&inode->i_lock);
		ret = write_inode_now(inode, true);
		if (ret) {
			char name[BDEVNAME_SIZE];
			pr_warn_ratelimited("VFS: Dirty inode writeback failed "
					    "for block device %s (err=%d).\n",
					    bdevname(bdev, name), ret);
		}
		spin_lock(&inode->i_lock);
	}
	spin_unlock(&inode->i_lock);
}

/* Kill _all_ buffers and pagecache , dirty or not.. */
static void kill_bdev(struct block_device *bdev)
{
	struct address_space *mapping = bdev->bd_inode->i_mapping;

	if (mapping_empty(mapping))
		return;

	invalidate_bh_lrus();
	truncate_inode_pages(mapping, 0);
}

/* Invalidate clean unused buffers and pagecache. */
void invalidate_bdev(struct block_device *bdev)
{
	struct address_space *mapping = bdev->bd_inode->i_mapping;

	if (mapping->nrpages) {
		invalidate_bh_lrus();
		lru_add_drain_all();	/* make sure all lru add caches are flushed */
		invalidate_mapping_pages(mapping, 0, -1);
	}
}
EXPORT_SYMBOL(invalidate_bdev);

/*
 * Drop all buffers & page cache for given bdev range. This function bails
 * with error if bdev has other exclusive owner (such as filesystem).
 */
int truncate_bdev_range(struct block_device *bdev, fmode_t mode,
			loff_t lstart, loff_t lend)
{
	/*
	 * If we don't hold exclusive handle for the device, upgrade to it
	 * while we discard the buffer cache to avoid discarding buffers
	 * under live filesystem.
	 */
	if (!(mode & FMODE_EXCL)) {
		int err = bd_prepare_to_claim(bdev, truncate_bdev_range);
		if (err)
			goto invalidate;
	}

	truncate_inode_pages_range(bdev->bd_inode->i_mapping, lstart, lend);
	if (!(mode & FMODE_EXCL))
		bd_abort_claiming(bdev, truncate_bdev_range);
	return 0;

invalidate:
	/*
	 * Someone else has handle exclusively open. Try invalidating instead.
	 * The 'end' argument is inclusive so the rounding is safe.
	 */
	return invalidate_inode_pages2_range(bdev->bd_inode->i_mapping,
					     lstart >> PAGE_SHIFT,
					     lend >> PAGE_SHIFT);
}

static void set_init_blocksize(struct block_device *bdev)
{
	unsigned int bsize = bdev_logical_block_size(bdev);
	loff_t size = i_size_read(bdev->bd_inode);

	while (bsize < PAGE_SIZE) {
		if (size & bsize)
			break;
		bsize <<= 1;
	}
	bdev->bd_inode->i_blkbits = blksize_bits(bsize);
}

int set_blocksize(struct block_device *bdev, int size)
{
	/* Size must be a power of two, and between 512 and PAGE_SIZE */
	if (size > PAGE_SIZE || size < 512 || !is_power_of_2(size))
		return -EINVAL;

	/* Size cannot be smaller than the size supported by the device */
	if (size < bdev_logical_block_size(bdev))
		return -EINVAL;

	/* Don't change the size if it is same as current */
	if (bdev->bd_inode->i_blkbits != blksize_bits(size)) {
		sync_blockdev(bdev);
		bdev->bd_inode->i_blkbits = blksize_bits(size);
		kill_bdev(bdev);
	}
	return 0;
}

EXPORT_SYMBOL(set_blocksize);

int sb_set_blocksize(struct super_block *sb, int size)
{
	if (set_blocksize(sb->s_bdev, size))
		return 0;
	/* If we get here, we know size is power of two
	 * and it's value is between 512 and PAGE_SIZE */
	sb->s_blocksize = size;
	sb->s_blocksize_bits = blksize_bits(size);
	return sb->s_blocksize;
}

EXPORT_SYMBOL(sb_set_blocksize);

int sb_min_blocksize(struct super_block *sb, int size)
{
	int minsize = bdev_logical_block_size(sb->s_bdev);
	if (size < minsize)
		size = minsize;
	return sb_set_blocksize(sb, size);
}

EXPORT_SYMBOL(sb_min_blocksize);

int sync_blockdev_nowait(struct block_device *bdev)
{
	if (!bdev)
		return 0;
	return filemap_flush(bdev->bd_inode->i_mapping);
}
EXPORT_SYMBOL_GPL(sync_blockdev_nowait);

/*
 * Write out and wait upon all the dirty data associated with a block
 * device via its mapping.  Does not take the superblock lock.
 */
int sync_blockdev(struct block_device *bdev)
{
	if (!bdev)
		return 0;
	return filemap_write_and_wait(bdev->bd_inode->i_mapping);
}
EXPORT_SYMBOL(sync_blockdev);

int sync_blockdev_range(struct block_device *bdev, loff_t lstart, loff_t lend)
{
	return filemap_write_and_wait_range(bdev->bd_inode->i_mapping,
			lstart, lend);
}
EXPORT_SYMBOL(sync_blockdev_range);

/*
 * Write out and wait upon all dirty data associated with this
 * device.   Filesystem data as well as the underlying block
 * device.  Takes the superblock lock.
 */
int fsync_bdev(struct block_device *bdev)
{
	struct super_block *sb = get_super(bdev);
	if (sb) {
		int res = sync_filesystem(sb);
		drop_super(sb);
		return res;
	}
	return sync_blockdev(bdev);
}
EXPORT_SYMBOL(fsync_bdev);

/**
 * freeze_bdev  --  lock a filesystem and force it into a consistent state
 * @bdev:	blockdevice to lock
 *
 * If a superblock is found on this device, we take the s_umount semaphore
 * on it to make sure nobody unmounts until the snapshot creation is done.
 * The reference counter (bd_fsfreeze_count) guarantees that only the last
 * unfreeze process can unfreeze the frozen filesystem actually when multiple
 * freeze requests arrive simultaneously. It counts up in freeze_bdev() and
 * count down in thaw_bdev(). When it becomes 0, thaw_bdev() will unfreeze
 * actually.
 */
int freeze_bdev(struct block_device *bdev)
{
	struct super_block *sb;
	int error = 0;

	mutex_lock(&bdev->bd_fsfreeze_mutex);
	if (++bdev->bd_fsfreeze_count > 1)
		goto done;

	sb = get_active_super(bdev);
	if (!sb)
		goto sync;
	if (sb->s_op->freeze_super)
		error = sb->s_op->freeze_super(sb);
	else
		error = freeze_super(sb);
	deactivate_super(sb);

	if (error) {
		bdev->bd_fsfreeze_count--;
		goto done;
	}
	bdev->bd_fsfreeze_sb = sb;

sync:
	sync_blockdev(bdev);
done:
	mutex_unlock(&bdev->bd_fsfreeze_mutex);
	return error;
}
EXPORT_SYMBOL(freeze_bdev);

/**
 * thaw_bdev  -- unlock filesystem
 * @bdev:	blockdevice to unlock
 *
 * Unlocks the filesystem and marks it writeable again after freeze_bdev().
 */
int thaw_bdev(struct block_device *bdev)
{
	struct super_block *sb;
	int error = -EINVAL;

	mutex_lock(&bdev->bd_fsfreeze_mutex);
	if (!bdev->bd_fsfreeze_count)
		goto out;

	error = 0;
	if (--bdev->bd_fsfreeze_count > 0)
		goto out;

	sb = bdev->bd_fsfreeze_sb;
	if (!sb)
		goto out;

	if (sb->s_op->thaw_super)
		error = sb->s_op->thaw_super(sb);
	else
		error = thaw_super(sb);
	if (error)
		bdev->bd_fsfreeze_count++;
	else
		bdev->bd_fsfreeze_sb = NULL;
out:
	mutex_unlock(&bdev->bd_fsfreeze_mutex);
	return error;
}
EXPORT_SYMBOL(thaw_bdev);

/**
 * bdev_read_page() - Start reading a page from a block device
 * @bdev: The device to read the page from
 * @sector: The offset on the device to read the page to (need not be aligned)
 * @page: The page to read
 *
 * On entry, the page should be locked.  It will be unlocked when the page
 * has been read.  If the block driver implements rw_page synchronously,
 * that will be true on exit from this function, but it need not be.
 *
 * Errors returned by this function are usually "soft", eg out of memory, or
 * queue full; callers should try a different route to read this page rather
 * than propagate an error back up the stack.
 *
 * Return: negative errno if an error occurs, 0 if submission was successful.
 */
int bdev_read_page(struct block_device *bdev, sector_t sector,
			struct page *page)
{
	const struct block_device_operations *ops = bdev->bd_disk->fops;
	int result = -EOPNOTSUPP;

	if (!ops->rw_page || bdev_get_integrity(bdev))
		return result;

	result = blk_queue_enter(bdev_get_queue(bdev), 0);
	if (result)
		return result;
	result = ops->rw_page(bdev, sector + get_start_sect(bdev), page,
			      REQ_OP_READ);
	blk_queue_exit(bdev_get_queue(bdev));
	return result;
}

/**
 * bdev_write_page() - Start writing a page to a block device
 * @bdev: The device to write the page to
 * @sector: The offset on the device to write the page to (need not be aligned)
 * @page: The page to write
 * @wbc: The writeback_control for the write
 *
 * On entry, the page should be locked and not currently under writeback.
 * On exit, if the write started successfully, the page will be unlocked and
 * under writeback.  If the write failed already (eg the driver failed to
 * queue the page to the device), the page will still be locked.  If the
 * caller is a ->writepage implementation, it will need to unlock the page.
 *
 * Errors returned by this function are usually "soft", eg out of memory, or
 * queue full; callers should try a different route to write this page rather
 * than propagate an error back up the stack.
 *
 * Return: negative errno if an error occurs, 0 if submission was successful.
 */
int bdev_write_page(struct block_device *bdev, sector_t sector,
			struct page *page, struct writeback_control *wbc)
{
	int result;
	const struct block_device_operations *ops = bdev->bd_disk->fops;

	if (!ops->rw_page || bdev_get_integrity(bdev))
		return -EOPNOTSUPP;
	result = blk_queue_enter(bdev_get_queue(bdev), 0);
	if (result)
		return result;

	set_page_writeback(page);
	result = ops->rw_page(bdev, sector + get_start_sect(bdev), page,
			      REQ_OP_WRITE);
	if (result) {
		end_page_writeback(page);
	} else {
		clean_page_buffers(page);
		unlock_page(page);
	}
	blk_queue_exit(bdev_get_queue(bdev));
	return result;
}

/*
 * pseudo-fs
 */

static  __cacheline_aligned_in_smp DEFINE_SPINLOCK(bdev_lock);
static struct kmem_cache * bdev_cachep __read_mostly;

static struct inode *bdev_alloc_inode(struct super_block *sb)
{
	struct bdev_inode *ei = alloc_inode_sb(sb, bdev_cachep, GFP_KERNEL);

	if (!ei)
		return NULL;
	memset(&ei->bdev, 0, sizeof(ei->bdev));
	return &ei->vfs_inode;
}

static void bdev_free_inode(struct inode *inode)
{
	struct block_device *bdev = I_BDEV(inode);

	free_percpu(bdev->bd_stats);
	kfree(bdev->bd_meta_info);

	if (!bdev_is_partition(bdev)) {
		if (bdev->bd_disk && bdev->bd_disk->bdi)
			bdi_put(bdev->bd_disk->bdi);
		kfree(bdev->bd_disk);
	}

	if (MAJOR(bdev->bd_dev) == BLOCK_EXT_MAJOR)
		blk_free_ext_minor(MINOR(bdev->bd_dev));

	kmem_cache_free(bdev_cachep, BDEV_I(inode));
}

static void init_once(void *data)
{
	struct bdev_inode *ei = data;

	inode_init_once(&ei->vfs_inode);
}

static void bdev_evict_inode(struct inode *inode)
{
	truncate_inode_pages_final(&inode->i_data);
	invalidate_inode_buffers(inode); /* is it needed here? */
	clear_inode(inode);
}

static const struct super_operations bdev_sops = {
	.statfs = simple_statfs,
	.alloc_inode = bdev_alloc_inode,
	.free_inode = bdev_free_inode,
	.drop_inode = generic_delete_inode,
	.evict_inode = bdev_evict_inode,
};

static int bd_init_fs_context(struct fs_context *fc)
{
	struct pseudo_fs_context *ctx = init_pseudo(fc, BDEVFS_MAGIC);
	if (!ctx)
		return -ENOMEM;
	fc->s_iflags |= SB_I_CGROUPWB;
	ctx->ops = &bdev_sops;
	return 0;
}

static struct file_system_type bd_type = {
	.name		= "bdev",
	.init_fs_context = bd_init_fs_context,
	.kill_sb	= kill_anon_super,
};

struct super_block *blockdev_superblock __read_mostly;
EXPORT_SYMBOL_GPL(blockdev_superblock);

void __init bdev_cache_init(void)
{
	int err;
	static struct vfsmount *bd_mnt;

	bdev_cachep = kmem_cache_create("bdev_cache", sizeof(struct bdev_inode),
			0, (SLAB_HWCACHE_ALIGN|SLAB_RECLAIM_ACCOUNT|
				SLAB_MEM_SPREAD|SLAB_ACCOUNT|SLAB_PANIC),
			init_once);
	err = register_filesystem(&bd_type);
	if (err)
		panic("Cannot register bdev pseudo-fs");
	bd_mnt = kern_mount(&bd_type);
	if (IS_ERR(bd_mnt))
		panic("Cannot create bdev pseudo-fs");
	blockdev_superblock = bd_mnt->mnt_sb;   /* For writeback */
}

struct block_device *bdev_alloc(struct gendisk *disk, u8 partno)
{
	struct block_device *bdev;
	struct inode *inode;

	inode = new_inode(blockdev_superblock);
	if (!inode)
		return NULL;
	inode->i_mode = S_IFBLK;
	inode->i_rdev = 0;
	inode->i_data.a_ops = &def_blk_aops;
	mapping_set_gfp_mask(&inode->i_data, GFP_USER);

	bdev = I_BDEV(inode);
	mutex_init(&bdev->bd_fsfreeze_mutex);
	spin_lock_init(&bdev->bd_size_lock);
	bdev->bd_partno = partno;
	bdev->bd_inode = inode;
	bdev->bd_queue = disk->queue;
	bdev->bd_stats = alloc_percpu(struct disk_stats);
	if (!bdev->bd_stats) {
		iput(inode);
		return NULL;
	}
	bdev->bd_disk = disk;
	return bdev;
}

void bdev_add(struct block_device *bdev, dev_t dev)
{
	bdev->bd_dev = dev;
	bdev->bd_inode->i_rdev = dev;
	bdev->bd_inode->i_ino = dev;
	insert_inode_hash(bdev->bd_inode);
}

long nr_blockdev_pages(void)
{
	struct inode *inode;
	long ret = 0;

	spin_lock(&blockdev_superblock->s_inode_list_lock);
	list_for_each_entry(inode, &blockdev_superblock->s_inodes, i_sb_list)
		ret += inode->i_mapping->nrpages;
	spin_unlock(&blockdev_superblock->s_inode_list_lock);

	return ret;
}

/**
 * bd_may_claim - test whether a block device can be claimed
 * @bdev: block device of interest
 * @whole: whole block device containing @bdev, may equal @bdev
 * @holder: holder trying to claim @bdev
 *
 * Test whether @bdev can be claimed by @holder.
 *
 * CONTEXT:
 * spin_lock(&bdev_lock).
 *
 * RETURNS:
 * %true if @bdev can be claimed, %false otherwise.
 */
static bool bd_may_claim(struct block_device *bdev, struct block_device *whole,
			 void *holder)
{
	if (bdev->bd_holder == holder)
		return true;	 /* already a holder */
	else if (bdev->bd_holder != NULL)
		return false; 	 /* held by someone else */
	else if (whole == bdev)
		return true;  	 /* is a whole device which isn't held */

	else if (whole->bd_holder == bd_may_claim)
		return true; 	 /* is a partition of a device that is being partitioned */
	else if (whole->bd_holder != NULL)
		return false;	 /* is a partition of a held device */
	else
		return true;	 /* is a partition of an un-held device */
}

/**
 * bd_prepare_to_claim - claim a block device
 * @bdev: block device of interest
 * @holder: holder trying to claim @bdev
 *
 * Claim @bdev.  This function fails if @bdev is already claimed by another
 * holder and waits if another claiming is in progress. return, the caller
 * has ownership of bd_claiming and bd_holder[s].
 *
 * RETURNS:
 * 0 if @bdev can be claimed, -EBUSY otherwise.
 */
int bd_prepare_to_claim(struct block_device *bdev, void *holder)
{
	struct block_device *whole = bdev_whole(bdev);

	if (WARN_ON_ONCE(!holder))
		return -EINVAL;
retry:
	spin_lock(&bdev_lock);
	/* if someone else claimed, fail */
	if (!bd_may_claim(bdev, whole, holder)) {
		spin_unlock(&bdev_lock);
		return -EBUSY;
	}

	/* if claiming is already in progress, wait for it to finish */
	if (whole->bd_claiming) {
		wait_queue_head_t *wq = bit_waitqueue(&whole->bd_claiming, 0);
		DEFINE_WAIT(wait);

		prepare_to_wait(wq, &wait, TASK_UNINTERRUPTIBLE);
		spin_unlock(&bdev_lock);
		schedule();
		finish_wait(wq, &wait);
		goto retry;
	}

	/* yay, all mine */
	whole->bd_claiming = holder;
	spin_unlock(&bdev_lock);
	return 0;
}
EXPORT_SYMBOL_GPL(bd_prepare_to_claim); /* only for the loop driver */

static void bd_clear_claiming(struct block_device *whole, void *holder)
{
	lockdep_assert_held(&bdev_lock);
	/* tell others that we're done */
	BUG_ON(whole->bd_claiming != holder);
	whole->bd_claiming = NULL;
	wake_up_bit(&whole->bd_claiming, 0);
}

/**
 * bd_finish_claiming - finish claiming of a block device
 * @bdev: block device of interest
 * @holder: holder that has claimed @bdev
 *
 * Finish exclusive open of a block device. Mark the device as exlusively
 * open by the holder and wake up all waiters for exclusive open to finish.
 */
static void bd_finish_claiming(struct block_device *bdev, void *holder)
{
	struct block_device *whole = bdev_whole(bdev);

	spin_lock(&bdev_lock);
	BUG_ON(!bd_may_claim(bdev, whole, holder));
	/*
	 * Note that for a whole device bd_holders will be incremented twice,
	 * and bd_holder will be set to bd_may_claim before being set to holder
	 */
	whole->bd_holders++;
	whole->bd_holder = bd_may_claim;
	bdev->bd_holders++;
	bdev->bd_holder = holder;
	bd_clear_claiming(whole, holder);
	spin_unlock(&bdev_lock);
}

/**
 * bd_abort_claiming - abort claiming of a block device
 * @bdev: block device of interest
 * @holder: holder that has claimed @bdev
 *
 * Abort claiming of a block device when the exclusive open failed. This can be
 * also used when exclusive open is not actually desired and we just needed
 * to block other exclusive openers for a while.
 */
void bd_abort_claiming(struct block_device *bdev, void *holder)
{
	spin_lock(&bdev_lock);
	bd_clear_claiming(bdev_whole(bdev), holder);
	spin_unlock(&bdev_lock);
}
EXPORT_SYMBOL(bd_abort_claiming);

static void blkdev_flush_mapping(struct block_device *bdev)
{
	WARN_ON_ONCE(bdev->bd_holders);
	sync_blockdev(bdev);
	kill_bdev(bdev);
	bdev_write_inode(bdev);
}

static int blkdev_get_whole(struct block_device *bdev, fmode_t mode)
{
	struct gendisk *disk = bdev->bd_disk;
	int ret;

	if (disk->fops->open) {
		ret = disk->fops->open(bdev, mode);
		if (ret) {
			/* avoid ghost partitions on a removed medium */
			if (ret == -ENOMEDIUM &&
			     test_bit(GD_NEED_PART_SCAN, &disk->state))
				bdev_disk_changed(disk, true);
			return ret;
		}
	}

	if (!atomic_read(&bdev->bd_openers))
		set_init_blocksize(bdev);
	if (test_bit(GD_NEED_PART_SCAN, &disk->state))
		bdev_disk_changed(disk, false);
<<<<<<< HEAD
	bdev->bd_openers++;
=======
	atomic_inc(&bdev->bd_openers);
>>>>>>> 88084a3d
	return 0;
}

static void blkdev_put_whole(struct block_device *bdev, fmode_t mode)
{
	if (atomic_dec_and_test(&bdev->bd_openers))
		blkdev_flush_mapping(bdev);
	if (bdev->bd_disk->fops->release)
		bdev->bd_disk->fops->release(bdev->bd_disk, mode);
}

static int blkdev_get_part(struct block_device *part, fmode_t mode)
{
	struct gendisk *disk = part->bd_disk;
	int ret;

	if (atomic_read(&part->bd_openers))
		goto done;

	ret = blkdev_get_whole(bdev_whole(part), mode);
	if (ret)
		return ret;

	ret = -ENXIO;
	if (!bdev_nr_sectors(part))
		goto out_blkdev_put;

	disk->open_partitions++;
	set_init_blocksize(part);
done:
	atomic_inc(&part->bd_openers);
	return 0;

out_blkdev_put:
	blkdev_put_whole(bdev_whole(part), mode);
	return ret;
}

static void blkdev_put_part(struct block_device *part, fmode_t mode)
{
	struct block_device *whole = bdev_whole(part);

	if (!atomic_dec_and_test(&part->bd_openers))
		return;
	blkdev_flush_mapping(part);
	whole->bd_disk->open_partitions--;
	blkdev_put_whole(whole, mode);
}

struct block_device *blkdev_get_no_open(dev_t dev)
{
	struct block_device *bdev;
	struct inode *inode;

	inode = ilookup(blockdev_superblock, dev);
	if (!inode && IS_ENABLED(CONFIG_BLOCK_LEGACY_AUTOLOAD)) {
		blk_request_module(dev);
		inode = ilookup(blockdev_superblock, dev);
		if (inode)
			pr_warn_ratelimited(
"block device autoloading is deprecated and will be removed.\n");
	}
	if (!inode)
		return NULL;

	/* switch from the inode reference to a device mode one: */
	bdev = &BDEV_I(inode)->bdev;
	if (!kobject_get_unless_zero(&bdev->bd_device.kobj))
		bdev = NULL;
	iput(inode);
	return bdev;
}

void blkdev_put_no_open(struct block_device *bdev)
{
	put_device(&bdev->bd_device);
}

/**
 * blkdev_get_by_dev - open a block device by device number
 * @dev: device number of block device to open
 * @mode: FMODE_* mask
 * @holder: exclusive holder identifier
 *
 * Open the block device described by device number @dev. If @mode includes
 * %FMODE_EXCL, the block device is opened with exclusive access.  Specifying
 * %FMODE_EXCL with a %NULL @holder is invalid.  Exclusive opens may nest for
 * the same @holder.
 *
 * Use this interface ONLY if you really do not have anything better - i.e. when
 * you are behind a truly sucky interface and all you are given is a device
 * number.  Everything else should use blkdev_get_by_path().
 *
 * CONTEXT:
 * Might sleep.
 *
 * RETURNS:
 * Reference to the block_device on success, ERR_PTR(-errno) on failure.
 */
struct block_device *blkdev_get_by_dev(dev_t dev, fmode_t mode, void *holder)
{
	bool unblock_events = true;
	struct block_device *bdev;
	struct gendisk *disk;
	int ret;

	ret = devcgroup_check_permission(DEVCG_DEV_BLOCK,
			MAJOR(dev), MINOR(dev),
			((mode & FMODE_READ) ? DEVCG_ACC_READ : 0) |
			((mode & FMODE_WRITE) ? DEVCG_ACC_WRITE : 0));
	if (ret)
		return ERR_PTR(ret);

	bdev = blkdev_get_no_open(dev);
	if (!bdev)
		return ERR_PTR(-ENXIO);
	disk = bdev->bd_disk;

	if (mode & FMODE_EXCL) {
		ret = bd_prepare_to_claim(bdev, holder);
		if (ret)
			goto put_blkdev;
	}

	disk_block_events(disk);

	mutex_lock(&disk->open_mutex);
	ret = -ENXIO;
	if (!disk_live(disk))
		goto abort_claiming;
	if (!try_module_get(disk->fops->owner))
		goto abort_claiming;
	if (bdev_is_partition(bdev))
		ret = blkdev_get_part(bdev, mode);
	else
		ret = blkdev_get_whole(bdev, mode);
	if (ret)
		goto put_module;
	if (mode & FMODE_EXCL) {
		bd_finish_claiming(bdev, holder);

		/*
		 * Block event polling for write claims if requested.  Any write
		 * holder makes the write_holder state stick until all are
		 * released.  This is good enough and tracking individual
		 * writeable reference is too fragile given the way @mode is
		 * used in blkdev_get/put().
		 */
		if ((mode & FMODE_WRITE) && !bdev->bd_write_holder &&
		    (disk->event_flags & DISK_EVENT_FLAG_BLOCK_ON_EXCL_WRITE)) {
			bdev->bd_write_holder = true;
			unblock_events = false;
		}
	}
	mutex_unlock(&disk->open_mutex);

	if (unblock_events)
		disk_unblock_events(disk);
	return bdev;
put_module:
	module_put(disk->fops->owner);
abort_claiming:
	if (mode & FMODE_EXCL)
		bd_abort_claiming(bdev, holder);
	mutex_unlock(&disk->open_mutex);
	disk_unblock_events(disk);
put_blkdev:
	blkdev_put_no_open(bdev);
	return ERR_PTR(ret);
}
EXPORT_SYMBOL(blkdev_get_by_dev);

/**
 * blkdev_get_by_path - open a block device by name
 * @path: path to the block device to open
 * @mode: FMODE_* mask
 * @holder: exclusive holder identifier
 *
 * Open the block device described by the device file at @path.  If @mode
 * includes %FMODE_EXCL, the block device is opened with exclusive access.
 * Specifying %FMODE_EXCL with a %NULL @holder is invalid.  Exclusive opens may
 * nest for the same @holder.
 *
 * CONTEXT:
 * Might sleep.
 *
 * RETURNS:
 * Reference to the block_device on success, ERR_PTR(-errno) on failure.
 */
struct block_device *blkdev_get_by_path(const char *path, fmode_t mode,
					void *holder)
{
	struct block_device *bdev;
	dev_t dev;
	int error;

	error = lookup_bdev(path, &dev);
	if (error)
		return ERR_PTR(error);

	bdev = blkdev_get_by_dev(dev, mode, holder);
	if (!IS_ERR(bdev) && (mode & FMODE_WRITE) && bdev_read_only(bdev)) {
		blkdev_put(bdev, mode);
		return ERR_PTR(-EACCES);
	}

	return bdev;
}
EXPORT_SYMBOL(blkdev_get_by_path);

void blkdev_put(struct block_device *bdev, fmode_t mode)
{
	struct gendisk *disk = bdev->bd_disk;

	/*
	 * Sync early if it looks like we're the last one.  If someone else
	 * opens the block device between now and the decrement of bd_openers
	 * then we did a sync that we didn't need to, but that's not the end
	 * of the world and we want to avoid long (could be several minute)
	 * syncs while holding the mutex.
	 */
	if (atomic_read(&bdev->bd_openers) == 1)
		sync_blockdev(bdev);

	mutex_lock(&disk->open_mutex);
	if (mode & FMODE_EXCL) {
		struct block_device *whole = bdev_whole(bdev);
		bool bdev_free;

		/*
		 * Release a claim on the device.  The holder fields
		 * are protected with bdev_lock.  open_mutex is to
		 * synchronize disk_holder unlinking.
		 */
		spin_lock(&bdev_lock);

		WARN_ON_ONCE(--bdev->bd_holders < 0);
		WARN_ON_ONCE(--whole->bd_holders < 0);

		if ((bdev_free = !bdev->bd_holders))
			bdev->bd_holder = NULL;
		if (!whole->bd_holders)
			whole->bd_holder = NULL;

		spin_unlock(&bdev_lock);

		/*
		 * If this was the last claim, remove holder link and
		 * unblock evpoll if it was a write holder.
		 */
		if (bdev_free && bdev->bd_write_holder) {
			disk_unblock_events(disk);
			bdev->bd_write_holder = false;
		}
	}

	/*
	 * Trigger event checking and tell drivers to flush MEDIA_CHANGE
	 * event.  This is to ensure detection of media removal commanded
	 * from userland - e.g. eject(1).
	 */
	disk_flush_events(disk, DISK_EVENT_MEDIA_CHANGE);

	if (bdev_is_partition(bdev))
		blkdev_put_part(bdev, mode);
	else
		blkdev_put_whole(bdev, mode);
	mutex_unlock(&disk->open_mutex);

	module_put(disk->fops->owner);
	blkdev_put_no_open(bdev);
}
EXPORT_SYMBOL(blkdev_put);

/**
 * lookup_bdev() - Look up a struct block_device by name.
 * @pathname: Name of the block device in the filesystem.
 * @dev: Pointer to the block device's dev_t, if found.
 *
 * Lookup the block device's dev_t at @pathname in the current
 * namespace if possible and return it in @dev.
 *
 * Context: May sleep.
 * Return: 0 if succeeded, negative errno otherwise.
 */
int lookup_bdev(const char *pathname, dev_t *dev)
{
	struct inode *inode;
	struct path path;
	int error;

	if (!pathname || !*pathname)
		return -EINVAL;

	error = kern_path(pathname, LOOKUP_FOLLOW, &path);
	if (error)
		return error;

	inode = d_backing_inode(path.dentry);
	error = -ENOTBLK;
	if (!S_ISBLK(inode->i_mode))
		goto out_path_put;
	error = -EACCES;
	if (!may_open_dev(&path))
		goto out_path_put;

	*dev = inode->i_rdev;
	error = 0;
out_path_put:
	path_put(&path);
	return error;
}
EXPORT_SYMBOL(lookup_bdev);

int __invalidate_device(struct block_device *bdev, bool kill_dirty)
{
	struct super_block *sb = get_super(bdev);
	int res = 0;

	if (sb) {
		/*
		 * no need to lock the super, get_super holds the
		 * read mutex so the filesystem cannot go away
		 * under us (->put_super runs with the write lock
		 * hold).
		 */
		shrink_dcache_sb(sb);
		res = invalidate_inodes(sb, kill_dirty);
		drop_super(sb);
	}
	invalidate_bdev(bdev);
	return res;
}
EXPORT_SYMBOL(__invalidate_device);

void sync_bdevs(bool wait)
{
	struct inode *inode, *old_inode = NULL;

	spin_lock(&blockdev_superblock->s_inode_list_lock);
	list_for_each_entry(inode, &blockdev_superblock->s_inodes, i_sb_list) {
		struct address_space *mapping = inode->i_mapping;
		struct block_device *bdev;

		spin_lock(&inode->i_lock);
		if (inode->i_state & (I_FREEING|I_WILL_FREE|I_NEW) ||
		    mapping->nrpages == 0) {
			spin_unlock(&inode->i_lock);
			continue;
		}
		__iget(inode);
		spin_unlock(&inode->i_lock);
		spin_unlock(&blockdev_superblock->s_inode_list_lock);
		/*
		 * We hold a reference to 'inode' so it couldn't have been
		 * removed from s_inodes list while we dropped the
		 * s_inode_list_lock  We cannot iput the inode now as we can
		 * be holding the last reference and we cannot iput it under
		 * s_inode_list_lock. So we keep the reference and iput it
		 * later.
		 */
		iput(old_inode);
		old_inode = inode;
		bdev = I_BDEV(inode);

		mutex_lock(&bdev->bd_disk->open_mutex);
		if (!atomic_read(&bdev->bd_openers)) {
			; /* skip */
		} else if (wait) {
			/*
			 * We keep the error status of individual mapping so
			 * that applications can catch the writeback error using
			 * fsync(2). See filemap_fdatawait_keep_errors() for
			 * details.
			 */
			filemap_fdatawait_keep_errors(inode->i_mapping);
		} else {
			filemap_fdatawrite(inode->i_mapping);
		}
		mutex_unlock(&bdev->bd_disk->open_mutex);

		spin_lock(&blockdev_superblock->s_inode_list_lock);
	}
	spin_unlock(&blockdev_superblock->s_inode_list_lock);
	iput(old_inode);
}<|MERGE_RESOLUTION|>--- conflicted
+++ resolved
@@ -684,11 +684,7 @@
 		set_init_blocksize(bdev);
 	if (test_bit(GD_NEED_PART_SCAN, &disk->state))
 		bdev_disk_changed(disk, false);
-<<<<<<< HEAD
-	bdev->bd_openers++;
-=======
 	atomic_inc(&bdev->bd_openers);
->>>>>>> 88084a3d
 	return 0;
 }
 

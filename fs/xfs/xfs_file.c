--- conflicted
+++ resolved
@@ -539,12 +539,6 @@
 	 * xfs_file_aio_write_checks() for other reasons.
 	 */
 	if (unaligned_io) {
-<<<<<<< HEAD
-		/* unaligned dio always waits, bail */
-		if (iocb->ki_flags & IOCB_NOWAIT)
-			return -EAGAIN;
-=======
->>>>>>> 0ecfebd2
 		inode_dio_wait(inode);
 	} else if (iolock == XFS_IOLOCK_EXCL) {
 		xfs_ilock_demote(ip, XFS_IOLOCK_EXCL);
